{
    "swagger": "2.0",
    "info": {
        "description": "This is backend api service for tks platform",
        "title": "tks-api service",
        "contact": {
            "name": "taekyu.kang@sk.com",
            "email": "taekyu.kang@sk.com"
        },
        "license": {
            "name": "Apache 2.0",
            "url": "http://www.apache.org/licenses/LICENSE-2.0.html"
        },
        "version": "1.0"
    },
    "host": "tks-api-dev.taco-cat.xyz",
    "basePath": "/api/1.0/",
    "paths": {
        "/admin/audits": {
            "get": {
                "security": [
                    {
                        "JWT": []
                    }
                ],
                "description": "Get Audits",
                "consumes": [
                    "application/json"
                ],
                "produces": [
                    "application/json"
                ],
                "tags": [
                    "Audits"
                ],
                "summary": "Get Audits",
                "parameters": [
                    {
                        "type": "string",
                        "description": "pageSize",
                        "name": "limit",
                        "in": "query"
                    },
                    {
                        "type": "string",
                        "description": "pageNumber",
                        "name": "page",
                        "in": "query"
                    },
                    {
                        "type": "string",
                        "description": "sortColumn",
                        "name": "soertColumn",
                        "in": "query"
                    },
                    {
                        "type": "string",
                        "description": "sortOrder",
                        "name": "sortOrder",
                        "in": "query"
                    },
                    {
                        "type": "array",
                        "items": {
                            "type": "string"
                        },
                        "collectionFormat": "csv",
                        "description": "filters",
                        "name": "filter",
                        "in": "query"
                    },
                    {
                        "type": "array",
                        "items": {
                            "type": "string"
                        },
                        "collectionFormat": "csv",
                        "description": "filters",
                        "name": "or",
                        "in": "query"
                    }
                ],
                "responses": {
                    "200": {
                        "description": "OK",
                        "schema": {
                            "$ref": "#/definitions/github_com_openinfradev_tks-api_pkg_domain.GetAuditsResponse"
                        }
                    }
                }
            },
            "post": {
                "security": [
                    {
                        "JWT": []
                    }
                ],
                "description": "Create Audit",
                "consumes": [
                    "application/json"
                ],
                "produces": [
                    "application/json"
                ],
                "tags": [
                    "Audits"
                ],
                "summary": "Create Audit",
                "parameters": [
                    {
                        "description": "create audit request",
                        "name": "body",
                        "in": "body",
                        "required": true,
                        "schema": {
                            "$ref": "#/definitions/github_com_openinfradev_tks-api_pkg_domain.CreateAuditRequest"
                        }
                    }
                ],
                "responses": {
                    "200": {
                        "description": "OK",
                        "schema": {
                            "$ref": "#/definitions/github_com_openinfradev_tks-api_pkg_domain.CreateAuditResponse"
                        }
                    }
                }
            }
        },
        "/admin/audits/{auditId}": {
            "get": {
                "security": [
                    {
                        "JWT": []
                    }
                ],
                "description": "Get Audit",
                "consumes": [
                    "application/json"
                ],
                "produces": [
                    "application/json"
                ],
                "tags": [
                    "Audits"
                ],
                "summary": "Get Audit",
                "parameters": [
                    {
                        "type": "string",
                        "description": "auditId",
                        "name": "auditId",
                        "in": "path",
                        "required": true
                    }
                ],
                "responses": {
                    "200": {
                        "description": "OK",
                        "schema": {
                            "$ref": "#/definitions/github_com_openinfradev_tks-api_pkg_domain.GetAuditResponse"
                        }
                    }
                }
            },
            "delete": {
                "security": [
                    {
                        "JWT": []
                    }
                ],
                "description": "Delete Audit",
                "consumes": [
                    "application/json"
                ],
                "produces": [
                    "application/json"
                ],
                "tags": [
                    "Audits"
                ],
                "summary": "Delete Audit 'NOT IMPLEMENTED'",
                "parameters": [
                    {
                        "type": "string",
                        "description": "auditId",
                        "name": "auditId",
                        "in": "path",
                        "required": true
                    }
                ],
                "responses": {
                    "200": {
                        "description": "OK"
                    }
                }
            }
        },
        "/admin/organizations/{organizationId}/projects": {
            "get": {
                "security": [
                    {
                        "JWT": []
                    }
                ],
                "description": "Get projects as admin",
                "consumes": [
                    "application/json"
                ],
                "produces": [
                    "application/json"
                ],
                "tags": [
                    "Projects"
                ],
                "summary": "Get projects as admin",
                "parameters": [
                    {
                        "type": "string",
                        "description": "Organization ID",
                        "name": "organizationId",
                        "in": "path",
                        "required": true
                    }
                ],
                "responses": {
                    "200": {
                        "description": "OK",
                        "schema": {
                            "$ref": "#/definitions/github_com_openinfradev_tks-api_pkg_domain.GetProjectsResponse"
                        }
                    }
                }
            }
        },
        "/admin/organizations/{organizationId}/roles": {
            "get": {
                "description": "Admin List Tks Roles",
                "produces": [
                    "application/json"
                ],
                "tags": [
                    "Roles"
                ],
                "summary": "Admin List Tks Roles",
                "parameters": [
                    {
                        "type": "string",
                        "description": "Organization ID",
                        "name": "organizationId",
                        "in": "path",
                        "required": true
                    }
                ],
                "responses": {
                    "200": {
                        "description": "OK",
                        "schema": {
                            "$ref": "#/definitions/github_com_openinfradev_tks-api_pkg_domain.ListTksRoleResponse"
                        }
                    }
                }
            }
        },
        "/admin/organizations/{organizationId}/roles/{roleId}": {
            "get": {
                "description": "Admin Get Tks Role",
                "produces": [
                    "application/json"
                ],
                "tags": [
                    "Roles"
                ],
                "summary": "Admin Get Tks Role",
                "parameters": [
                    {
                        "type": "string",
                        "description": "Organization ID",
                        "name": "organizationId",
                        "in": "path",
                        "required": true
                    },
                    {
                        "type": "string",
                        "description": "Role ID",
                        "name": "roleId",
                        "in": "path",
                        "required": true
                    }
                ],
                "responses": {
                    "200": {
                        "description": "OK",
                        "schema": {
                            "$ref": "#/definitions/github_com_openinfradev_tks-api_pkg_domain.GetTksRoleResponse"
                        }
                    }
                }
            }
        },
        "/admin/organizations/{organizationId}/users/{accountId}": {
            "get": {
                "description": "Get user detail by admin",
                "consumes": [
                    "application/json"
                ],
                "produces": [
                    "application/json"
                ],
                "tags": [
                    "Users"
                ],
                "summary": "Get user detail by admin",
                "parameters": [
                    {
                        "type": "string",
                        "description": "organizationId",
                        "name": "organizationId",
                        "in": "path",
                        "required": true
                    },
                    {
                        "type": "string",
                        "description": "accountId",
                        "name": "accountId",
                        "in": "path",
                        "required": true
                    }
                ],
                "responses": {
                    "200": {
                        "description": "OK",
                        "schema": {
                            "$ref": "#/definitions/github_com_openinfradev_tks-api_pkg_domain_admin.GetUserResponse"
                        }
                    }
                }
            },
            "put": {
                "security": [
                    {
                        "JWT": []
                    }
                ],
                "description": "Update user by admin",
                "consumes": [
                    "application/json"
                ],
                "produces": [
                    "application/json"
                ],
                "tags": [
                    "Users"
                ],
                "summary": "Update user by admin",
                "parameters": [
                    {
                        "type": "string",
                        "description": "organizationId",
                        "name": "organizationId",
                        "in": "path",
                        "required": true
                    },
                    {
                        "type": "string",
                        "description": "accountId",
                        "name": "accountId",
                        "in": "path",
                        "required": true
                    },
                    {
                        "description": "input",
                        "name": "body",
                        "in": "body",
                        "required": true,
                        "schema": {
                            "$ref": "#/definitions/github_com_openinfradev_tks-api_pkg_domain_admin.UpdateUserRequest"
                        }
                    }
                ],
                "responses": {
                    "200": {
                        "description": "OK",
                        "schema": {
                            "$ref": "#/definitions/github_com_openinfradev_tks-api_pkg_domain_admin.UpdateUserResponse"
                        }
                    }
                }
            }
        },
        "/admin/policy-templates": {
            "get": {
                "security": [
                    {
                        "JWT": []
                    }
                ],
                "description": "정책 템플릿 목록을 조회한다. 정책 템플릿 목록 조회 결과는 최신 템플릿 버전 목록만 조회된다.",
                "consumes": [
                    "application/json"
                ],
                "produces": [
                    "application/json"
                ],
                "tags": [
                    "PolicyTemplate"
                ],
                "summary": "[ListPolicyTemplate] 정책 템플릿 목록 조회",
                "parameters": [
                    {
                        "type": "string",
                        "description": "pageSize",
                        "name": "limit",
                        "in": "query"
                    },
                    {
                        "type": "string",
                        "description": "pageNumber",
                        "name": "page",
                        "in": "query"
                    },
                    {
                        "type": "string",
                        "description": "sortColumn",
                        "name": "soertColumn",
                        "in": "query"
                    },
                    {
                        "type": "string",
                        "description": "sortOrder",
                        "name": "sortOrder",
                        "in": "query"
                    },
                    {
                        "type": "array",
                        "items": {
                            "type": "string"
                        },
                        "collectionFormat": "csv",
                        "description": "filters",
                        "name": "filters",
                        "in": "query"
                    }
                ],
                "responses": {
                    "200": {
                        "description": "OK",
                        "schema": {
                            "$ref": "#/definitions/github_com_openinfradev_tks-api_pkg_domain.ListPolicyTemplateResponse"
                        }
                    }
                }
            },
            "post": {
                "security": [
                    {
                        "JWT": []
                    }
                ],
                "description": "정책 템플릿을 신규 생성(v1.0.0을 생성)한다.",
                "consumes": [
                    "application/json"
                ],
                "produces": [
                    "application/json"
                ],
                "tags": [
                    "PolicyTemplate"
                ],
                "summary": "[CreatePolicyTemplate] 정책 템플릿 신규 생성",
                "parameters": [
                    {
                        "description": "create policy template request",
                        "name": "body",
                        "in": "body",
                        "required": true,
                        "schema": {
                            "$ref": "#/definitions/github_com_openinfradev_tks-api_pkg_domain.CreatePolicyTemplateRequest"
                        }
                    }
                ],
                "responses": {
                    "200": {
                        "description": "OK",
                        "schema": {
                            "$ref": "#/definitions/github_com_openinfradev_tks-api_pkg_domain.CreatePolicyTemplateReponse"
                        }
                    }
                }
            }
        },
        "/admin/policy-templates/kind/{policyTemplateKind}/existence": {
            "get": {
                "security": [
                    {
                        "JWT": []
                    }
                ],
                "description": "해당 유형을 가진 정책 템플릿이 이미 존재하는지 확인한다.",
                "consumes": [
                    "application/json"
                ],
                "produces": [
                    "application/json"
                ],
                "tags": [
                    "PolicyTemplate"
                ],
                "summary": "[ExistsPolicyTemplateKind] 정책 템플릿 유형 존재 여부 확인",
                "parameters": [
                    {
                        "type": "string",
                        "description": "정책 템플릿 이름",
                        "name": "policyTemplateKind",
                        "in": "path",
                        "required": true
                    }
                ],
                "responses": {
                    "200": {
                        "description": "OK",
                        "schema": {
                            "$ref": "#/definitions/github_com_openinfradev_tks-api_pkg_domain.CheckExistedResponse"
                        }
                    }
                }
            }
        },
        "/admin/policy-templates/name/{policyTemplateName}/existence": {
            "get": {
                "security": [
                    {
                        "JWT": []
                    }
                ],
                "description": "해당 이름을 가진 정책 템플릿이 이미 존재하는지 확인한다.",
                "consumes": [
                    "application/json"
                ],
                "produces": [
                    "application/json"
                ],
                "tags": [
                    "PolicyTemplate"
                ],
                "summary": "[ExistsPolicyTemplateName] 정책 템플릿 아름 존재 여부 확인",
                "parameters": [
                    {
                        "type": "string",
                        "description": "정책 템플릿 이름",
                        "name": "policyTemplateName",
                        "in": "path",
                        "required": true
                    }
                ],
                "responses": {
                    "200": {
                        "description": "OK",
                        "schema": {
                            "$ref": "#/definitions/github_com_openinfradev_tks-api_pkg_domain.CheckExistedResponse"
                        }
                    }
                }
            }
        },
        "/admin/policy-templates/{policyTemplateId}": {
            "get": {
                "security": [
                    {
                        "JWT": []
                    }
                ],
                "description": "해당 식별자를 가진 정책 템플릿의 최신 버전을 조회한다.",
                "consumes": [
                    "application/json"
                ],
                "produces": [
                    "application/json"
                ],
                "tags": [
                    "PolicyTemplate"
                ],
                "summary": "[GetPolicyTemplate] 정책 템플릿 조회(최신 버전)",
                "parameters": [
                    {
                        "type": "string",
                        "description": "정책 템플릿 식별자(uuid)",
                        "name": "policyTemplateId",
                        "in": "path",
                        "required": true
                    }
                ],
                "responses": {
                    "200": {
                        "description": "OK",
                        "schema": {
                            "$ref": "#/definitions/github_com_openinfradev_tks-api_pkg_domain.GetPolicyTemplateResponse"
                        }
                    }
                }
            },
            "delete": {
                "security": [
                    {
                        "JWT": []
                    }
                ],
                "description": "정책 템플릿을 삭제한다.",
                "consumes": [
                    "application/json"
                ],
                "produces": [
                    "application/json"
                ],
                "tags": [
                    "PolicyTemplate"
                ],
                "summary": "[DeletePolicyTemplate] 정책 템플릿 삭제",
                "parameters": [
                    {
                        "type": "string",
                        "description": "정책 템플릿 식별자(uuid)",
                        "name": "policyTemplateId",
                        "in": "path",
                        "required": true
                    }
                ],
                "responses": {
                    "200": {
                        "description": "OK"
                    }
                }
            },
            "patch": {
                "security": [
                    {
                        "JWT": []
                    }
                ],
                "description": "정책 템플릿의 업데이트 가능한 필드들을 업데이트한다.",
                "consumes": [
                    "application/json"
                ],
                "produces": [
                    "application/json"
                ],
                "tags": [
                    "PolicyTemplate"
                ],
                "summary": "[UpdatePolicyTemplate] 정책 템플릿 업데이트",
                "parameters": [
                    {
                        "type": "string",
                        "description": "정책 템플릿 식별자(uuid)",
                        "name": "policyTemplateId",
                        "in": "path",
                        "required": true
                    },
                    {
                        "description": "update  policy template request",
                        "name": "body",
                        "in": "body",
                        "required": true,
                        "schema": {
                            "$ref": "#/definitions/github_com_openinfradev_tks-api_pkg_domain.UpdatePolicyTemplateRequest"
                        }
                    }
                ],
                "responses": {
                    "200": {
                        "description": "OK"
                    }
                }
            }
        },
        "/admin/policy-templates/{policyTemplateId}/deploy": {
            "get": {
                "security": [
                    {
                        "JWT": []
                    }
                ],
                "description": "해당 식별자를 가진 정책 템플릿의 정책 템플릿 클러스터 별 설치 버전을 조회한다.",
                "consumes": [
                    "application/json"
                ],
                "produces": [
                    "application/json"
                ],
                "tags": [
                    "PolicyTemplate"
                ],
                "summary": "[GetPolicyTemplateDeploy] 정책 템플릿 클러스터 별 설치 버전 조회",
                "parameters": [
                    {
                        "type": "string",
                        "description": "정책 템플릿 식별자(uuid)",
                        "name": "policyTemplateId",
                        "in": "path",
                        "required": true
                    }
                ],
                "responses": {
                    "200": {
                        "description": "OK",
                        "schema": {
                            "$ref": "#/definitions/github_com_openinfradev_tks-api_pkg_domain.GetPolicyTemplateDeployResponse"
                        }
                    }
                }
            }
        },
        "/admin/policy-templates/{policyTemplateId}/statistics": {
            "get": {
                "security": [
                    {
                        "JWT": []
                    }
                ],
                "description": "해당 식별자를 가진 정책 템플릿의 최신 버전을 조회한다. 전체 조직의 통계를 조회하려면 organizationId를 tks로 설정한다.",
                "consumes": [
                    "application/json"
                ],
                "produces": [
                    "application/json"
                ],
                "tags": [
                    "PolicyTemplate"
                ],
                "summary": "[ListPolicyTemplateStatistics] 정책 템플릿 사용 카운트 조회",
                "parameters": [
                    {
                        "type": "string",
                        "description": "정책 템플릿 식별자(uuid)",
                        "name": "policyTemplateId",
                        "in": "path",
                        "required": true
                    }
                ],
                "responses": {
                    "200": {
                        "description": "OK",
                        "schema": {
                            "$ref": "#/definitions/github_com_openinfradev_tks-api_pkg_domain.ListPolicyTemplateStatisticsResponse"
                        }
                    }
                }
            }
        },
        "/admin/policy-templates/{policyTemplateId}/versions": {
            "get": {
                "security": [
                    {
                        "JWT": []
                    }
                ],
                "description": "해당 식별자를 가진 정책 템플릿의 최신 버전을 조회한다.",
                "consumes": [
                    "application/json"
                ],
                "produces": [
                    "application/json"
                ],
                "tags": [
                    "PolicyTemplate"
                ],
                "summary": "[ListPolicyTemplateVersions] 정책 템플릿 버전목록 조회",
                "parameters": [
                    {
                        "type": "string",
                        "description": "정책 템플릿 식별자(uuid)",
                        "name": "policyTemplateId",
                        "in": "path",
                        "required": true
                    }
                ],
                "responses": {
                    "200": {
                        "description": "OK",
                        "schema": {
                            "$ref": "#/definitions/github_com_openinfradev_tks-api_pkg_domain.ListPolicyTemplateVersionsResponse"
                        }
                    }
                }
            },
            "post": {
                "security": [
                    {
                        "JWT": []
                    }
                ],
                "description": "해당 식별자를 가진 정책 템플릿의 특정 버전을 저장한다.",
                "consumes": [
                    "application/json"
                ],
                "produces": [
                    "application/json"
                ],
                "tags": [
                    "PolicyTemplate"
                ],
                "summary": "[CreatePolicyTemplateVersion] 정책 템플릿 특정 버전 저장",
                "parameters": [
                    {
                        "type": "string",
                        "description": "정책 템플릿 식별자(uuid)",
                        "name": "policyTemplateId",
                        "in": "path",
                        "required": true
                    },
                    {
                        "description": "create policy template version request",
                        "name": "body",
                        "in": "body",
                        "required": true,
                        "schema": {
                            "$ref": "#/definitions/github_com_openinfradev_tks-api_pkg_domain.CreatePolicyTemplateVersionRequest"
                        }
                    }
                ],
                "responses": {
                    "200": {
                        "description": "OK",
                        "schema": {
                            "$ref": "#/definitions/github_com_openinfradev_tks-api_pkg_domain.CreatePolicyTemplateVersionResponse"
                        }
                    }
                }
            }
        },
        "/admin/policy-templates/{policyTemplateId}/versions/{version}": {
            "get": {
                "security": [
                    {
                        "JWT": []
                    }
                ],
                "description": "해당 식별자를 가진 정책 템플릿의 특정 버전을 조회한다.",
                "consumes": [
                    "application/json"
                ],
                "produces": [
                    "application/json"
                ],
                "tags": [
                    "PolicyTemplate"
                ],
                "summary": "[GetPolicyTemplateVersion] 정책 템플릿 특정 버전 조회",
                "parameters": [
                    {
                        "type": "string",
                        "description": "정책 템플릿 식별자(uuid)",
                        "name": "policyTemplateId",
                        "in": "path",
                        "required": true
                    },
                    {
                        "type": "string",
                        "description": "조회할 버전(v0.0.0 형식)",
                        "name": "version",
                        "in": "path",
                        "required": true
                    }
                ],
                "responses": {
                    "200": {
                        "description": "OK",
                        "schema": {
                            "$ref": "#/definitions/github_com_openinfradev_tks-api_pkg_domain.GetPolicyTemplateVersionResponse"
                        }
                    }
                }
            },
            "delete": {
                "security": [
                    {
                        "JWT": []
                    }
                ],
                "description": "해당 식별자를 가진 정책 템플릿의 특정 버전을 삭제한다.",
                "consumes": [
                    "application/json"
                ],
                "produces": [
                    "application/json"
                ],
                "tags": [
                    "PolicyTemplate"
                ],
                "summary": "[DeletePolicyTemplateVersion] 정책 템플릿 특정 버전 삭제",
                "parameters": [
                    {
                        "type": "string",
                        "description": "정책 템플릿 식별자(uuid)",
                        "name": "policyTemplateId",
                        "in": "path",
                        "required": true
                    },
                    {
                        "type": "string",
                        "description": "삭제할 버전(v0.0.0 형식)",
                        "name": "version",
                        "in": "path",
                        "required": true
                    }
                ],
                "responses": {
                    "200": {
                        "description": "OK"
                    }
                }
            }
        },
        "/admin/stack-templates": {
            "get": {
                "security": [
                    {
                        "JWT": []
                    }
                ],
                "description": "Get StackTemplates",
                "consumes": [
                    "application/json"
                ],
                "produces": [
                    "application/json"
                ],
                "tags": [
                    "StackTemplates"
                ],
                "summary": "Get StackTemplates",
                "parameters": [
                    {
                        "type": "string",
                        "description": "pageSize",
                        "name": "limit",
                        "in": "query"
                    },
                    {
                        "type": "string",
                        "description": "pageNumber",
                        "name": "page",
                        "in": "query"
                    },
                    {
                        "type": "string",
                        "description": "sortColumn",
                        "name": "soertColumn",
                        "in": "query"
                    },
                    {
                        "type": "string",
                        "description": "sortOrder",
                        "name": "sortOrder",
                        "in": "query"
                    },
                    {
                        "type": "array",
                        "items": {
                            "type": "string"
                        },
                        "collectionFormat": "csv",
                        "description": "filters",
                        "name": "filters",
                        "in": "query"
                    }
                ],
                "responses": {
                    "200": {
                        "description": "OK",
                        "schema": {
                            "$ref": "#/definitions/github_com_openinfradev_tks-api_pkg_domain.GetStackTemplatesResponse"
                        }
                    }
                }
            },
            "post": {
                "security": [
                    {
                        "JWT": []
                    }
                ],
                "description": "Create StackTemplate",
                "consumes": [
                    "application/json"
                ],
                "produces": [
                    "application/json"
                ],
                "tags": [
                    "StackTemplates"
                ],
                "summary": "Create StackTemplate",
                "parameters": [
                    {
                        "description": "create stack template request",
                        "name": "body",
                        "in": "body",
                        "required": true,
                        "schema": {
                            "$ref": "#/definitions/github_com_openinfradev_tks-api_pkg_domain.CreateStackTemplateRequest"
                        }
                    }
                ],
                "responses": {
                    "200": {
                        "description": "OK",
                        "schema": {
                            "$ref": "#/definitions/github_com_openinfradev_tks-api_pkg_domain.CreateStackTemplateResponse"
                        }
                    }
                }
            }
        },
        "/admin/stack-templates/name/{name}/existence": {
            "get": {
                "security": [
                    {
                        "JWT": []
                    }
                ],
                "description": "Check name for stackTemplate",
                "consumes": [
                    "application/json"
                ],
                "produces": [
                    "application/json"
                ],
                "tags": [
                    "StackTemplates"
                ],
                "summary": "Check name for stackTemplate",
                "parameters": [
                    {
                        "type": "string",
                        "description": "name",
                        "name": "name",
                        "in": "path",
                        "required": true
                    }
                ],
                "responses": {
                    "200": {
                        "description": "OK",
                        "schema": {
                            "$ref": "#/definitions/github_com_openinfradev_tks-api_pkg_domain.CheckStackTemplateNameResponse"
                        }
                    }
                }
            }
        },
        "/admin/stack-templates/services": {
            "get": {
                "security": [
                    {
                        "JWT": []
                    }
                ],
                "description": "Get GetStackTemplateServices",
                "consumes": [
                    "application/json"
                ],
                "produces": [
                    "application/json"
                ],
                "tags": [
                    "StackTemplates"
                ],
                "summary": "Get GetStackTemplateServices",
                "responses": {
                    "200": {
                        "description": "OK",
                        "schema": {
                            "$ref": "#/definitions/github_com_openinfradev_tks-api_pkg_domain.GetStackTemplateServicesResponse"
                        }
                    }
                }
            }
        },
        "/admin/stack-templates/{stackTemplateId}": {
            "get": {
                "security": [
                    {
                        "JWT": []
                    }
                ],
                "description": "Get StackTemplate",
                "consumes": [
                    "application/json"
                ],
                "produces": [
                    "application/json"
                ],
                "tags": [
                    "StackTemplates"
                ],
                "summary": "Get StackTemplate",
                "parameters": [
                    {
                        "type": "string",
                        "description": "stackTemplateId",
                        "name": "stackTemplateId",
                        "in": "path",
                        "required": true
                    }
                ],
                "responses": {
                    "200": {
                        "description": "OK",
                        "schema": {
                            "$ref": "#/definitions/github_com_openinfradev_tks-api_pkg_domain.GetStackTemplateResponse"
                        }
                    }
                }
            },
            "put": {
                "security": [
                    {
                        "JWT": []
                    }
                ],
                "description": "Update StackTemplate",
                "consumes": [
                    "application/json"
                ],
                "produces": [
                    "application/json"
                ],
                "tags": [
                    "StackTemplates"
                ],
                "summary": "Update StackTemplate",
                "parameters": [
                    {
                        "description": "Update stack template request",
                        "name": "body",
                        "in": "body",
                        "required": true,
                        "schema": {
                            "$ref": "#/definitions/github_com_openinfradev_tks-api_pkg_domain.UpdateStackTemplateRequest"
                        }
                    }
                ],
                "responses": {
                    "200": {
                        "description": "OK"
                    }
                }
            },
            "delete": {
                "security": [
                    {
                        "JWT": []
                    }
                ],
                "description": "Delete StackTemplate",
                "consumes": [
                    "application/json"
                ],
                "produces": [
                    "application/json"
                ],
                "tags": [
                    "StackTemplates"
                ],
                "summary": "Delete StackTemplate",
                "parameters": [
                    {
                        "type": "string",
                        "description": "stackTemplateId",
                        "name": "stackTemplateId",
                        "in": "path",
                        "required": true
                    }
                ],
                "responses": {
                    "200": {
                        "description": "OK"
                    }
                }
            }
        },
        "/admin/stack-templates/{stackTemplateId}/organizations": {
            "put": {
                "security": [
                    {
                        "JWT": []
                    }
                ],
                "description": "Update StackTemplate organizations",
                "consumes": [
                    "application/json"
                ],
                "produces": [
                    "application/json"
                ],
                "tags": [
                    "StackTemplates"
                ],
                "summary": "Update StackTemplate organizations",
                "parameters": [
                    {
                        "description": "Update stack template organizations request",
                        "name": "body",
                        "in": "body",
                        "required": true,
                        "schema": {
                            "$ref": "#/definitions/github_com_openinfradev_tks-api_pkg_domain.UpdateStackTemplateOrganizationsRequest"
                        }
                    }
                ],
                "responses": {
                    "200": {
                        "description": "OK"
                    }
                }
            }
        },
        "/admin/system-notification-templates": {
            "get": {
                "security": [
                    {
                        "JWT": []
                    }
                ],
                "description": "Get SystemNotificationTemplates",
                "consumes": [
                    "application/json"
                ],
                "produces": [
                    "application/json"
                ],
                "tags": [
                    "SystemNotificationTemplates"
                ],
                "summary": "Get SystemNotificationTemplates",
                "parameters": [
                    {
                        "type": "string",
                        "description": "pageSize",
                        "name": "limit",
                        "in": "query"
                    },
                    {
                        "type": "string",
                        "description": "pageNumber",
                        "name": "page",
                        "in": "query"
                    },
                    {
                        "type": "string",
                        "description": "sortColumn",
                        "name": "soertColumn",
                        "in": "query"
                    },
                    {
                        "type": "string",
                        "description": "sortOrder",
                        "name": "sortOrder",
                        "in": "query"
                    },
                    {
                        "type": "array",
                        "items": {
                            "type": "string"
                        },
                        "collectionFormat": "csv",
                        "description": "filters",
                        "name": "filters",
                        "in": "query"
                    }
                ],
                "responses": {
                    "200": {
                        "description": "OK",
                        "schema": {
                            "$ref": "#/definitions/github_com_openinfradev_tks-api_pkg_domain.GetSystemNotificationTemplatesResponse"
                        }
                    }
                }
            },
            "post": {
                "security": [
                    {
                        "JWT": []
                    }
                ],
                "description": "Create alert template. ADMIN ONLY",
                "consumes": [
                    "application/json"
                ],
                "produces": [
                    "application/json"
                ],
                "tags": [
                    "SystemNotificationTemplates"
                ],
                "summary": "Create alert template. ADMIN ONLY",
                "responses": {
                    "200": {
                        "description": "OK",
                        "schema": {
                            "$ref": "#/definitions/github_com_openinfradev_tks-api_pkg_domain.CreateSystemNotificationTemplateRequest"
                        }
                    }
                }
            }
        },
        "/admin/system-notification-templates/{systemNotificationTemplateId}": {
            "get": {
                "security": [
                    {
                        "JWT": []
                    }
                ],
                "description": "Get SystemNotificationTemplate",
                "consumes": [
                    "application/json"
                ],
                "produces": [
                    "application/json"
                ],
                "tags": [
                    "SystemNotificationTemplates"
                ],
                "summary": "Get SystemNotificationTemplate",
                "parameters": [
                    {
                        "type": "string",
                        "description": "systemNotificationTemplateId",
                        "name": "systemNotificationTemplateId",
                        "in": "path",
                        "required": true
                    }
                ],
                "responses": {
                    "200": {
                        "description": "OK",
                        "schema": {
                            "$ref": "#/definitions/github_com_openinfradev_tks-api_pkg_domain.GetSystemNotificationTemplateResponse"
                        }
                    }
                }
            },
            "put": {
                "security": [
                    {
                        "JWT": []
                    }
                ],
                "description": "Update SystemNotificationTemplate",
                "consumes": [
                    "application/json"
                ],
                "produces": [
                    "application/json"
                ],
                "tags": [
                    "SystemNotificationTemplates"
                ],
                "summary": "Update SystemNotificationTemplate",
                "parameters": [
                    {
                        "description": "Update alert template request",
                        "name": "body",
                        "in": "body",
                        "required": true,
                        "schema": {
                            "$ref": "#/definitions/github_com_openinfradev_tks-api_pkg_domain.UpdateSystemNotificationTemplateRequest"
                        }
                    }
                ],
                "responses": {
                    "200": {
                        "description": "OK"
                    }
                }
            }
        },
        "/app-groups": {
            "get": {
                "security": [
                    {
                        "JWT": []
                    }
                ],
                "description": "Get appGroup list by giving params",
                "consumes": [
                    "application/json"
                ],
                "produces": [
                    "application/json"
                ],
                "tags": [
                    "AppGroups"
                ],
                "summary": "Get appGroup list",
                "parameters": [
                    {
                        "type": "string",
                        "description": "clusterId",
                        "name": "clusterId",
                        "in": "query"
                    },
                    {
                        "type": "string",
                        "description": "pageSize",
                        "name": "limit",
                        "in": "query"
                    },
                    {
                        "type": "string",
                        "description": "pageNumber",
                        "name": "page",
                        "in": "query"
                    },
                    {
                        "type": "string",
                        "description": "sortColumn",
                        "name": "soertColumn",
                        "in": "query"
                    },
                    {
                        "type": "string",
                        "description": "sortOrder",
                        "name": "sortOrder",
                        "in": "query"
                    },
                    {
                        "type": "array",
                        "items": {
                            "type": "string"
                        },
                        "collectionFormat": "csv",
                        "description": "filters",
                        "name": "filters",
                        "in": "query"
                    }
                ],
                "responses": {
                    "200": {
                        "description": "OK",
                        "schema": {
                            "$ref": "#/definitions/github_com_openinfradev_tks-api_pkg_domain.GetAppGroupsResponse"
                        }
                    }
                }
            },
            "post": {
                "security": [
                    {
                        "JWT": []
                    }
                ],
                "description": "Install appGroup",
                "consumes": [
                    "application/json"
                ],
                "produces": [
                    "application/json"
                ],
                "tags": [
                    "AppGroups"
                ],
                "summary": "Install appGroup",
                "parameters": [
                    {
                        "description": "create appgroup request",
                        "name": "body",
                        "in": "body",
                        "required": true,
                        "schema": {
                            "$ref": "#/definitions/github_com_openinfradev_tks-api_pkg_domain.CreateAppGroupRequest"
                        }
                    }
                ],
                "responses": {
                    "200": {
                        "description": "OK",
                        "schema": {
                            "$ref": "#/definitions/github_com_openinfradev_tks-api_pkg_domain.CreateAppGroupResponse"
                        }
                    }
                }
            },
            "delete": {
                "security": [
                    {
                        "JWT": []
                    }
                ],
                "description": "Uninstall appGroup",
                "consumes": [
                    "application/json"
                ],
                "produces": [
                    "application/json"
                ],
                "tags": [
                    "AppGroups"
                ],
                "summary": "Uninstall appGroup",
                "parameters": [
                    {
                        "description": "body",
                        "name": "object",
                        "in": "body",
                        "required": true,
                        "schema": {
                            "type": "string"
                        }
                    }
                ],
                "responses": {
                    "200": {
                        "description": "OK"
                    }
                }
            }
        },
        "/app-groups/{appGroupId}": {
            "get": {
                "security": [
                    {
                        "JWT": []
                    }
                ],
                "description": "Get appGroup detail by appGroupId",
                "consumes": [
                    "application/json"
                ],
                "produces": [
                    "application/json"
                ],
                "tags": [
                    "AppGroups"
                ],
                "summary": "Get appGroup detail",
                "parameters": [
                    {
                        "type": "string",
                        "description": "appGroupId",
                        "name": "appGroupId",
                        "in": "path",
                        "required": true
                    }
                ],
                "responses": {
                    "200": {
                        "description": "OK",
                        "schema": {
                            "$ref": "#/definitions/github_com_openinfradev_tks-api_pkg_domain.GetAppGroupResponse"
                        }
                    }
                }
            }
        },
        "/app-groups/{appGroupId}/applications": {
            "get": {
                "security": [
                    {
                        "JWT": []
                    }
                ],
                "description": "Get applications",
                "consumes": [
                    "application/json"
                ],
                "produces": [
                    "application/json"
                ],
                "tags": [
                    "AppGroups"
                ],
                "summary": "Get applications",
                "parameters": [
                    {
                        "type": "string",
                        "description": "appGroupId",
                        "name": "appGroupId",
                        "in": "path",
                        "required": true
                    },
                    {
                        "type": "string",
                        "description": "applicationType",
                        "name": "applicationType",
                        "in": "query",
                        "required": true
                    }
                ],
                "responses": {
                    "200": {
                        "description": "OK",
                        "schema": {
                            "$ref": "#/definitions/github_com_openinfradev_tks-api_pkg_domain.GetApplicationsResponse"
                        }
                    }
                }
            },
            "post": {
                "security": [
                    {
                        "JWT": []
                    }
                ],
                "description": "Create application",
                "consumes": [
                    "application/json"
                ],
                "produces": [
                    "application/json"
                ],
                "tags": [
                    "AppGroups"
                ],
                "summary": "Create application",
                "parameters": [
                    {
                        "description": "body",
                        "name": "object",
                        "in": "body",
                        "required": true,
                        "schema": {
                            "$ref": "#/definitions/github_com_openinfradev_tks-api_pkg_domain.CreateApplicationRequest"
                        }
                    }
                ],
                "responses": {
                    "200": {
                        "description": "OK"
                    }
                }
            }
        },
        "/auth/find-id/code": {
            "post": {
                "description": "This API allows users to verify their identity for lost id by submitting required information",
                "consumes": [
                    "application/json"
                ],
                "produces": [
                    "application/json"
                ],
                "tags": [
                    "Auth"
                ],
                "summary": "Request to verify identity for lost id",
                "parameters": [
                    {
                        "description": "Request body for verifying identity for lost id including {organization ID, email, username}",
                        "name": "body",
                        "in": "body",
                        "required": true,
                        "schema": {
                            "$ref": "#/definitions/github_com_openinfradev_tks-api_pkg_domain.VerifyIdentityForLostIdRequest"
                        }
                    }
                ],
                "responses": {
                    "200": {
                        "description": "OK",
                        "schema": {
                            "$ref": "#/definitions/github_com_openinfradev_tks-api_pkg_domain.VerifyIdentityForLostIdResponse"
                        }
                    },
                    "400": {
                        "description": "Bad Request",
                        "schema": {
                            "$ref": "#/definitions/github_com_openinfradev_tks-api_pkg_httpErrors.RestError"
                        }
                    }
                }
            }
        },
        "/auth/find-id/verification": {
            "post": {
                "description": "This API allows users to find their account ID by submitting required information",
                "consumes": [
                    "application/json"
                ],
                "produces": [
                    "application/json"
                ],
                "tags": [
                    "Auth"
                ],
                "summary": "Request to find forgotten ID",
                "parameters": [
                    {
                        "description": "Request body for finding the account ID including {organization ID, email, username, 6 digit code}",
                        "name": "body",
                        "in": "body",
                        "required": true,
                        "schema": {
                            "$ref": "#/definitions/github_com_openinfradev_tks-api_pkg_domain.FindIdRequest"
                        }
                    }
                ],
                "responses": {
                    "200": {
                        "description": "OK",
                        "schema": {
                            "$ref": "#/definitions/github_com_openinfradev_tks-api_pkg_domain.FindIdResponse"
                        }
                    },
                    "400": {
                        "description": "Bad Request",
                        "schema": {
                            "$ref": "#/definitions/github_com_openinfradev_tks-api_pkg_httpErrors.RestError"
                        }
                    }
                }
            }
        },
        "/auth/find-password/code": {
            "post": {
                "description": "This API allows users to verify their identity for lost password by submitting required information",
                "consumes": [
                    "application/json"
                ],
                "produces": [
                    "application/json"
                ],
                "tags": [
                    "Auth"
                ],
                "summary": "Request to verify identity for lost password",
                "parameters": [
                    {
                        "description": "Request body for verifying identity for lost password including {organization ID, email, username, Account ID}",
                        "name": "body",
                        "in": "body",
                        "required": true,
                        "schema": {
                            "$ref": "#/definitions/github_com_openinfradev_tks-api_pkg_domain.VerifyIdentityForLostPasswordRequest"
                        }
                    }
                ],
                "responses": {
                    "200": {
                        "description": "OK",
                        "schema": {
                            "$ref": "#/definitions/github_com_openinfradev_tks-api_pkg_domain.VerifyIdentityForLostPasswordResponse"
                        }
                    },
                    "400": {
                        "description": "Bad Request",
                        "schema": {
                            "$ref": "#/definitions/github_com_openinfradev_tks-api_pkg_httpErrors.RestError"
                        }
                    }
                }
            }
        },
        "/auth/find-password/verification": {
            "post": {
                "description": "This API allows users to reset their forgotten password by submitting required information",
                "consumes": [
                    "application/json"
                ],
                "produces": [
                    "application/json"
                ],
                "tags": [
                    "Auth"
                ],
                "summary": "Request to find forgotten password",
                "parameters": [
                    {
                        "description": "Request body for finding the password including {organization ID, email, username, Account ID, 6 digit code}",
                        "name": "body",
                        "in": "body",
                        "required": true,
                        "schema": {
                            "$ref": "#/definitions/github_com_openinfradev_tks-api_pkg_domain.FindPasswordRequest"
                        }
                    }
                ],
                "responses": {
                    "200": {
                        "description": "OK"
                    },
                    "400": {
                        "description": "Bad Request",
                        "schema": {
                            "$ref": "#/definitions/github_com_openinfradev_tks-api_pkg_httpErrors.RestError"
                        }
                    }
                }
            }
        },
        "/auth/login": {
            "post": {
                "description": "login",
                "consumes": [
                    "application/json"
                ],
                "produces": [
                    "application/json"
                ],
                "tags": [
                    "Auth"
                ],
                "summary": "login",
                "parameters": [
                    {
                        "description": "account info",
                        "name": "body",
                        "in": "body",
                        "required": true,
                        "schema": {
                            "$ref": "#/definitions/github_com_openinfradev_tks-api_pkg_domain.LoginRequest"
                        }
                    }
                ],
                "responses": {
                    "200": {
                        "description": "user detail",
                        "schema": {
                            "$ref": "#/definitions/github_com_openinfradev_tks-api_pkg_domain.LoginResponse"
                        }
                    }
                }
            }
        },
        "/auth/logout": {
            "post": {
                "security": [
                    {
                        "JWT": []
                    }
                ],
                "description": "logout",
                "consumes": [
                    "application/json"
                ],
                "produces": [
                    "application/json"
                ],
                "tags": [
                    "Auth"
                ],
                "summary": "logout",
                "responses": {
                    "200": {
                        "description": "OK",
                        "schema": {
                            "$ref": "#/definitions/github_com_openinfradev_tks-api_pkg_domain.LogoutResponse"
                        }
                    }
                }
            }
        },
        "/clusters": {
            "get": {
                "security": [
                    {
                        "JWT": []
                    }
                ],
                "description": "Get cluster list",
                "consumes": [
                    "application/json"
                ],
                "produces": [
                    "application/json"
                ],
                "tags": [
                    "Clusters"
                ],
                "summary": "Get clusters",
                "parameters": [
                    {
                        "type": "string",
                        "description": "organizationId",
                        "name": "organizationId",
                        "in": "query"
                    },
                    {
                        "type": "string",
                        "description": "pageSize",
                        "name": "limit",
                        "in": "query"
                    },
                    {
                        "type": "string",
                        "description": "pageNumber",
                        "name": "page",
                        "in": "query"
                    },
                    {
                        "type": "string",
                        "description": "sortColumn",
                        "name": "soertColumn",
                        "in": "query"
                    },
                    {
                        "type": "string",
                        "description": "sortOrder",
                        "name": "sortOrder",
                        "in": "query"
                    },
                    {
                        "type": "array",
                        "items": {
                            "type": "string"
                        },
                        "collectionFormat": "csv",
                        "description": "filters",
                        "name": "filters",
                        "in": "query"
                    }
                ],
                "responses": {
                    "200": {
                        "description": "OK",
                        "schema": {
                            "$ref": "#/definitions/github_com_openinfradev_tks-api_pkg_domain.GetClustersResponse"
                        }
                    }
                }
            },
            "post": {
                "security": [
                    {
                        "JWT": []
                    }
                ],
                "description": "Create cluster",
                "consumes": [
                    "application/json"
                ],
                "produces": [
                    "application/json"
                ],
                "tags": [
                    "Clusters"
                ],
                "summary": "Create cluster",
                "parameters": [
                    {
                        "description": "create cluster request",
                        "name": "body",
                        "in": "body",
                        "required": true,
                        "schema": {
                            "$ref": "#/definitions/github_com_openinfradev_tks-api_pkg_domain.CreateClusterRequest"
                        }
                    }
                ],
                "responses": {
                    "200": {
                        "description": "OK",
                        "schema": {
                            "$ref": "#/definitions/github_com_openinfradev_tks-api_pkg_domain.CreateClusterResponse"
                        }
                    }
                }
            }
        },
        "/clusters/import": {
            "post": {
                "security": [
                    {
                        "JWT": []
                    }
                ],
                "description": "Import cluster",
                "consumes": [
                    "application/json"
                ],
                "produces": [
                    "application/json"
                ],
                "tags": [
                    "Clusters"
                ],
                "summary": "Import cluster",
                "parameters": [
                    {
                        "description": "import cluster request",
                        "name": "body",
                        "in": "body",
                        "required": true,
                        "schema": {
                            "$ref": "#/definitions/github_com_openinfradev_tks-api_pkg_domain.ImportClusterRequest"
                        }
                    }
                ],
                "responses": {
                    "200": {
                        "description": "OK",
                        "schema": {
                            "$ref": "#/definitions/github_com_openinfradev_tks-api_pkg_domain.ImportClusterResponse"
                        }
                    }
                }
            }
        },
        "/clusters/{clusterId}": {
            "get": {
                "security": [
                    {
                        "JWT": []
                    }
                ],
                "description": "Get cluster detail",
                "consumes": [
                    "application/json"
                ],
                "produces": [
                    "application/json"
                ],
                "tags": [
                    "Clusters"
                ],
                "summary": "Get cluster",
                "parameters": [
                    {
                        "type": "string",
                        "description": "clusterId",
                        "name": "clusterId",
                        "in": "path",
                        "required": true
                    }
                ],
                "responses": {
                    "200": {
                        "description": "OK",
                        "schema": {
                            "$ref": "#/definitions/github_com_openinfradev_tks-api_pkg_domain.GetClusterResponse"
                        }
                    }
                }
            },
            "delete": {
                "security": [
                    {
                        "JWT": []
                    }
                ],
                "description": "Delete cluster",
                "consumes": [
                    "application/json"
                ],
                "produces": [
                    "application/json"
                ],
                "tags": [
                    "Clusters"
                ],
                "summary": "Delete cluster",
                "parameters": [
                    {
                        "type": "string",
                        "description": "clusterId",
                        "name": "clusterId",
                        "in": "path",
                        "required": true
                    }
                ],
                "responses": {
                    "200": {
                        "description": "OK"
                    }
                }
            }
        },
        "/clusters/{clusterId}/bootstrap-kubeconfig": {
            "get": {
                "security": [
                    {
                        "JWT": []
                    }
                ],
                "description": "Get bootstrap kubeconfig for BYOH",
                "consumes": [
                    "application/json"
                ],
                "produces": [
                    "application/json"
                ],
                "tags": [
                    "Clusters"
                ],
                "summary": "Get bootstrap kubeconfig for BYOH",
                "responses": {
                    "200": {
                        "description": "OK",
                        "schema": {
                            "$ref": "#/definitions/github_com_openinfradev_tks-api_pkg_domain.GetBootstrapKubeconfigResponse"
                        }
                    }
                }
            },
            "post": {
                "security": [
                    {
                        "JWT": []
                    }
                ],
                "description": "Create bootstrap kubeconfig for BYOH",
                "consumes": [
                    "application/json"
                ],
                "produces": [
                    "application/json"
                ],
                "tags": [
                    "Clusters"
                ],
                "summary": "Create bootstrap kubeconfig for BYOH",
                "responses": {
                    "200": {
                        "description": "OK",
                        "schema": {
                            "$ref": "#/definitions/github_com_openinfradev_tks-api_pkg_domain.CreateBootstrapKubeconfigResponse"
                        }
                    }
                }
            }
        },
        "/clusters/{clusterId}/install": {
            "post": {
                "security": [
                    {
                        "JWT": []
                    }
                ],
                "description": "Install cluster on tks cluster",
                "consumes": [
                    "application/json"
                ],
                "produces": [
                    "application/json"
                ],
                "tags": [
                    "Clusters"
                ],
                "summary": "Install cluster on tks cluster",
                "parameters": [
                    {
                        "type": "string",
                        "description": "clusterId",
                        "name": "clusterId",
                        "in": "path",
                        "required": true
                    }
                ],
                "responses": {
                    "200": {
                        "description": "OK"
                    }
                }
            }
        },
        "/clusters/{clusterId}/nodes": {
            "get": {
                "security": [
                    {
                        "JWT": []
                    }
                ],
                "description": "Get nodes information for BYOH",
                "consumes": [
                    "application/json"
                ],
                "produces": [
                    "application/json"
                ],
                "tags": [
                    "Clusters"
                ],
                "summary": "Get nodes information for BYOH",
                "parameters": [
                    {
                        "type": "string",
                        "description": "clusterId",
                        "name": "clusterId",
                        "in": "path",
                        "required": true
                    }
                ],
                "responses": {
                    "200": {
                        "description": "OK",
                        "schema": {
                            "$ref": "#/definitions/github_com_openinfradev_tks-api_pkg_domain.GetClusterNodesResponse"
                        }
                    }
                }
            }
        },
        "/clusters/{clusterId}/site-values": {
            "get": {
                "security": [
                    {
                        "JWT": []
                    }
                ],
                "description": "Get cluster site values for creating",
                "consumes": [
                    "application/json"
                ],
                "produces": [
                    "application/json"
                ],
                "tags": [
                    "Clusters"
                ],
                "summary": "Get cluster site values for creating",
                "parameters": [
                    {
                        "type": "string",
                        "description": "clusterId",
                        "name": "clusterId",
                        "in": "path",
                        "required": true
                    }
                ],
                "responses": {
                    "200": {
                        "description": "OK",
                        "schema": {
                            "$ref": "#/definitions/github_com_openinfradev_tks-api_pkg_domain.ClusterSiteValuesResponse"
                        }
                    }
                }
            }
        },
        "/organizations": {
            "get": {
                "security": [
                    {
                        "JWT": []
                    }
                ],
                "description": "Get organization list",
                "consumes": [
                    "application/json"
                ],
                "produces": [
                    "application/json"
                ],
                "tags": [
                    "Organizations"
                ],
                "summary": "Get organization list",
                "parameters": [
                    {
                        "type": "string",
                        "description": "pageSize",
                        "name": "limit",
                        "in": "query"
                    },
                    {
                        "type": "string",
                        "description": "pageNumber",
                        "name": "page",
                        "in": "query"
                    },
                    {
                        "type": "string",
                        "description": "sortColumn",
                        "name": "soertColumn",
                        "in": "query"
                    },
                    {
                        "type": "string",
                        "description": "sortOrder",
                        "name": "sortOrder",
                        "in": "query"
                    },
                    {
                        "type": "array",
                        "items": {
                            "type": "string"
                        },
                        "collectionFormat": "csv",
                        "description": "filters",
                        "name": "filters",
                        "in": "query"
                    }
                ],
                "responses": {
                    "200": {
                        "description": "OK",
                        "schema": {
                            "type": "array",
                            "items": {
                                "$ref": "#/definitions/github_com_openinfradev_tks-api_pkg_domain.ListOrganizationResponse"
                            }
                        }
                    }
                }
            },
            "post": {
                "security": [
                    {
                        "JWT": []
                    }
                ],
                "description": "Create organization",
                "consumes": [
                    "application/json"
                ],
                "produces": [
                    "application/json"
                ],
                "tags": [
                    "Organizations"
                ],
                "summary": "Create organization",
                "parameters": [
                    {
                        "description": "create organization request",
                        "name": "body",
                        "in": "body",
                        "required": true,
                        "schema": {
                            "$ref": "#/definitions/github_com_openinfradev_tks-api_pkg_domain.CreateOrganizationRequest"
                        }
                    }
                ],
                "responses": {
                    "200": {
                        "description": "OK",
                        "schema": {
                            "type": "object"
                        }
                    }
                }
            }
        },
        "/organizations/name/{name}/existence": {
            "get": {
                "security": [
                    {
                        "JWT": []
                    }
                ],
                "description": "Check name for organization",
                "consumes": [
                    "application/json"
                ],
                "produces": [
                    "application/json"
                ],
                "tags": [
                    "Organizations"
                ],
                "summary": "Check name for organization",
                "parameters": [
                    {
                        "type": "string",
                        "description": "name",
                        "name": "name",
                        "in": "path",
                        "required": true
                    }
                ],
                "responses": {
                    "200": {
                        "description": "OK"
                    }
                }
            }
        },
        "/organizations/{organizationId}": {
            "get": {
                "security": [
                    {
                        "JWT": []
                    }
                ],
                "description": "Get organization detail",
                "consumes": [
                    "application/json"
                ],
                "produces": [
                    "application/json"
                ],
                "tags": [
                    "Organizations"
                ],
                "summary": "Get organization detail",
                "parameters": [
                    {
                        "type": "string",
                        "description": "organizationId",
                        "name": "organizationId",
                        "in": "path",
                        "required": true
                    }
                ],
                "responses": {
                    "200": {
                        "description": "OK",
                        "schema": {
                            "$ref": "#/definitions/github_com_openinfradev_tks-api_pkg_domain.GetOrganizationResponse"
                        }
                    }
                }
            },
            "put": {
                "security": [
                    {
                        "JWT": []
                    }
                ],
                "description": "Update organization detail",
                "consumes": [
                    "application/json"
                ],
                "produces": [
                    "application/json"
                ],
                "tags": [
                    "Organizations"
                ],
                "summary": "Update organization detail",
                "parameters": [
                    {
                        "type": "string",
                        "description": "organizationId",
                        "name": "organizationId",
                        "in": "path",
                        "required": true
                    },
                    {
                        "description": "update organization request",
                        "name": "body",
                        "in": "body",
                        "required": true,
                        "schema": {
                            "$ref": "#/definitions/github_com_openinfradev_tks-api_pkg_domain.UpdateOrganizationRequest"
                        }
                    }
                ],
                "responses": {
                    "200": {
                        "description": "OK",
                        "schema": {
                            "$ref": "#/definitions/github_com_openinfradev_tks-api_pkg_domain.UpdateOrganizationResponse"
                        }
                    }
                }
            },
            "delete": {
                "security": [
                    {
                        "JWT": []
                    }
                ],
                "description": "Delete organization",
                "consumes": [
                    "application/json"
                ],
                "produces": [
                    "application/json"
                ],
                "tags": [
                    "Organizations"
                ],
                "summary": "Delete organization",
                "parameters": [
                    {
                        "type": "string",
                        "description": "organizationId",
                        "name": "organizationId",
                        "in": "path",
                        "required": true
                    }
                ],
                "responses": {
                    "200": {
                        "description": "OK",
                        "schema": {
                            "$ref": "#/definitions/github_com_openinfradev_tks-api_pkg_domain.DeleteOrganizationResponse"
                        }
                    }
                }
            }
        },
        "/organizations/{organizationId}/cloud-accounts": {
            "get": {
                "security": [
                    {
                        "JWT": []
                    }
                ],
                "description": "Get CloudAccounts",
                "consumes": [
                    "application/json"
                ],
                "produces": [
                    "application/json"
                ],
                "tags": [
                    "CloudAccounts"
                ],
                "summary": "Get CloudAccounts",
                "parameters": [
                    {
                        "type": "string",
                        "description": "organizationId",
                        "name": "organizationId",
                        "in": "path",
                        "required": true
                    },
                    {
                        "type": "string",
                        "description": "pageSize",
                        "name": "limit",
                        "in": "query"
                    },
                    {
                        "type": "string",
                        "description": "pageNumber",
                        "name": "page",
                        "in": "query"
                    },
                    {
                        "type": "string",
                        "description": "sortColumn",
                        "name": "soertColumn",
                        "in": "query"
                    },
                    {
                        "type": "string",
                        "description": "sortOrder",
                        "name": "sortOrder",
                        "in": "query"
                    },
                    {
                        "type": "array",
                        "items": {
                            "type": "string"
                        },
                        "collectionFormat": "csv",
                        "description": "filters",
                        "name": "filters",
                        "in": "query"
                    }
                ],
                "responses": {
                    "200": {
                        "description": "OK",
                        "schema": {
                            "$ref": "#/definitions/github_com_openinfradev_tks-api_pkg_domain.GetCloudAccountsResponse"
                        }
                    }
                }
            },
            "post": {
                "security": [
                    {
                        "JWT": []
                    }
                ],
                "description": "Create CloudAccount",
                "consumes": [
                    "application/json"
                ],
                "produces": [
                    "application/json"
                ],
                "tags": [
                    "CloudAccounts"
                ],
                "summary": "Create CloudAccount",
                "parameters": [
                    {
                        "type": "string",
                        "description": "organizationId",
                        "name": "organizationId",
                        "in": "path",
                        "required": true
                    },
                    {
                        "description": "create cloud setting request",
                        "name": "body",
                        "in": "body",
                        "required": true,
                        "schema": {
                            "$ref": "#/definitions/github_com_openinfradev_tks-api_pkg_domain.CreateCloudAccountRequest"
                        }
                    }
                ],
                "responses": {
                    "200": {
                        "description": "OK",
                        "schema": {
                            "$ref": "#/definitions/github_com_openinfradev_tks-api_pkg_domain.CreateCloudAccountResponse"
                        }
                    }
                }
            }
        },
        "/organizations/{organizationId}/cloud-accounts/aws-account-id/{awsAccountId}/existence": {
            "get": {
                "security": [
                    {
                        "JWT": []
                    }
                ],
                "description": "Check awsAccountId for cloudAccount",
                "consumes": [
                    "application/json"
                ],
                "produces": [
                    "application/json"
                ],
                "tags": [
                    "CloudAccounts"
                ],
                "summary": "Check awsAccountId for cloudAccount",
                "parameters": [
                    {
                        "type": "string",
                        "description": "organizationId",
                        "name": "organizationId",
                        "in": "path",
                        "required": true
                    },
                    {
                        "type": "string",
                        "description": "awsAccountId",
                        "name": "awsAccountId",
                        "in": "path",
                        "required": true
                    }
                ],
                "responses": {
                    "200": {
                        "description": "OK",
                        "schema": {
                            "$ref": "#/definitions/github_com_openinfradev_tks-api_pkg_domain.CheckCloudAccountAwsAccountIdResponse"
                        }
                    }
                }
            }
        },
        "/organizations/{organizationId}/cloud-accounts/name/{name}/existence": {
            "get": {
                "security": [
                    {
                        "JWT": []
                    }
                ],
                "description": "Check name for cloudAccount",
                "consumes": [
                    "application/json"
                ],
                "produces": [
                    "application/json"
                ],
                "tags": [
                    "CloudAccounts"
                ],
                "summary": "Check name for cloudAccount",
                "parameters": [
                    {
                        "type": "string",
                        "description": "organizationId",
                        "name": "organizationId",
                        "in": "path",
                        "required": true
                    },
                    {
                        "type": "string",
                        "description": "name",
                        "name": "name",
                        "in": "path",
                        "required": true
                    }
                ],
                "responses": {
                    "200": {
                        "description": "OK",
                        "schema": {
                            "$ref": "#/definitions/github_com_openinfradev_tks-api_pkg_domain.CheckCloudAccountNameResponse"
                        }
                    }
                }
            }
        },
        "/organizations/{organizationId}/cloud-accounts/{cloudAccountId}": {
            "get": {
                "security": [
                    {
                        "JWT": []
                    }
                ],
                "description": "Get CloudAccount",
                "consumes": [
                    "application/json"
                ],
                "produces": [
                    "application/json"
                ],
                "tags": [
                    "CloudAccounts"
                ],
                "summary": "Get CloudAccount",
                "parameters": [
                    {
                        "type": "string",
                        "description": "organizationId",
                        "name": "organizationId",
                        "in": "path",
                        "required": true
                    },
                    {
                        "type": "string",
                        "description": "cloudAccountId",
                        "name": "cloudAccountId",
                        "in": "path",
                        "required": true
                    }
                ],
                "responses": {
                    "200": {
                        "description": "OK",
                        "schema": {
                            "$ref": "#/definitions/github_com_openinfradev_tks-api_pkg_domain.GetCloudAccountResponse"
                        }
                    }
                }
            },
            "put": {
                "security": [
                    {
                        "JWT": []
                    }
                ],
                "description": "Update CloudAccount",
                "consumes": [
                    "application/json"
                ],
                "produces": [
                    "application/json"
                ],
                "tags": [
                    "CloudAccounts"
                ],
                "summary": "Update CloudAccount",
                "parameters": [
                    {
                        "type": "string",
                        "description": "organizationId",
                        "name": "organizationId",
                        "in": "path",
                        "required": true
                    },
                    {
                        "description": "Update cloud setting request",
                        "name": "body",
                        "in": "body",
                        "required": true,
                        "schema": {
                            "$ref": "#/definitions/github_com_openinfradev_tks-api_pkg_domain.UpdateCloudAccountRequest"
                        }
                    }
                ],
                "responses": {
                    "200": {
                        "description": "OK"
                    }
                }
            },
            "delete": {
                "security": [
                    {
                        "JWT": []
                    }
                ],
                "description": "Delete CloudAccount",
                "consumes": [
                    "application/json"
                ],
                "produces": [
                    "application/json"
                ],
                "tags": [
                    "CloudAccounts"
                ],
                "summary": "Delete CloudAccount",
                "parameters": [
                    {
                        "type": "string",
                        "description": "organizationId",
                        "name": "organizationId",
                        "in": "path",
                        "required": true
                    },
                    {
                        "description": "Delete cloud setting request",
                        "name": "body",
                        "in": "body",
                        "required": true,
                        "schema": {
                            "$ref": "#/definitions/github_com_openinfradev_tks-api_pkg_domain.DeleteCloudAccountRequest"
                        }
                    },
                    {
                        "type": "string",
                        "description": "cloudAccountId",
                        "name": "cloudAccountId",
                        "in": "path",
                        "required": true
                    }
                ],
                "responses": {
                    "200": {
                        "description": "OK"
                    }
                }
            }
        },
        "/organizations/{organizationId}/cloud-accounts/{cloudAccountId}/error": {
            "delete": {
                "security": [
                    {
                        "JWT": []
                    }
                ],
                "description": "Delete Force CloudAccount",
                "consumes": [
                    "application/json"
                ],
                "produces": [
                    "application/json"
                ],
                "tags": [
                    "CloudAccounts"
                ],
                "summary": "Delete Force CloudAccount",
                "parameters": [
                    {
                        "type": "string",
                        "description": "organizationId",
                        "name": "organizationId",
                        "in": "path",
                        "required": true
                    },
                    {
                        "type": "string",
                        "description": "cloudAccountId",
                        "name": "cloudAccountId",
                        "in": "path",
                        "required": true
                    }
                ],
                "responses": {
                    "200": {
                        "description": "OK"
                    }
                }
            }
        },
        "/organizations/{organizationId}/cloud-accounts/{cloudAccountId}/quota": {
            "get": {
                "security": [
                    {
                        "JWT": []
                    }
                ],
                "description": "Get resource quota by cloudAccount",
                "consumes": [
                    "application/json"
                ],
                "produces": [
                    "application/json"
                ],
                "tags": [
                    "CloudAccounts"
                ],
                "summary": "Get resource quota by cloudAccount",
                "parameters": [
                    {
                        "type": "string",
                        "description": "organizationId",
                        "name": "organizationId",
                        "in": "path",
                        "required": true
                    },
                    {
                        "type": "string",
                        "description": "cloudAccountId",
                        "name": "cloudAccountId",
                        "in": "path",
                        "required": true
                    }
                ],
                "responses": {
                    "200": {
                        "description": "OK",
                        "schema": {
                            "$ref": "#/definitions/github_com_openinfradev_tks-api_pkg_domain.GetCloudAccountResourceQuotaResponse"
                        }
                    }
                }
            }
        },
        "/organizations/{organizationId}/dashboard/charts": {
            "get": {
                "security": [
                    {
                        "JWT": []
                    }
                ],
                "description": "Get charts data",
                "consumes": [
                    "application/json"
                ],
                "produces": [
                    "application/json"
                ],
                "tags": [
                    "Dashboards"
                ],
                "summary": "Get charts data",
                "parameters": [
                    {
                        "type": "string",
                        "description": "organizationId",
                        "name": "organizationId",
                        "in": "path",
                        "required": true
                    },
                    {
                        "type": "string",
                        "description": "chartType",
                        "name": "chartType",
                        "in": "query"
                    },
                    {
                        "type": "string",
                        "description": "duration",
                        "name": "duration",
                        "in": "query",
                        "required": true
                    },
                    {
                        "type": "string",
                        "description": "interval",
                        "name": "interval",
                        "in": "query",
                        "required": true
                    }
                ],
                "responses": {
                    "200": {
                        "description": "OK",
                        "schema": {
                            "$ref": "#/definitions/github_com_openinfradev_tks-api_pkg_domain.GetDashboardChartsResponse"
                        }
                    }
                }
            }
        },
        "/organizations/{organizationId}/dashboard/charts/{chartType}": {
            "get": {
                "security": [
                    {
                        "JWT": []
                    }
                ],
                "description": "Get chart data",
                "consumes": [
                    "application/json"
                ],
                "produces": [
                    "application/json"
                ],
                "tags": [
                    "Dashboards"
                ],
                "summary": "Get chart data",
                "parameters": [
                    {
                        "type": "string",
                        "description": "organizationId",
                        "name": "organizationId",
                        "in": "path",
                        "required": true
                    },
                    {
                        "type": "string",
                        "description": "chartType",
                        "name": "chartType",
                        "in": "path",
                        "required": true
                    },
                    {
                        "type": "string",
                        "description": "duration",
                        "name": "duration",
                        "in": "query",
                        "required": true
                    },
                    {
                        "type": "string",
                        "description": "interval",
                        "name": "interval",
                        "in": "query",
                        "required": true
                    }
                ],
                "responses": {
                    "200": {
                        "description": "OK",
                        "schema": {
                            "$ref": "#/definitions/github_com_openinfradev_tks-api_pkg_domain.GetDashboardChartResponse"
                        }
                    }
                }
            }
        },
        "/organizations/{organizationId}/dashboard/resources": {
            "get": {
                "security": [
                    {
                        "JWT": []
                    }
                ],
                "description": "Get resources",
                "consumes": [
                    "application/json"
                ],
                "produces": [
                    "application/json"
                ],
                "tags": [
                    "Dashboards"
                ],
                "summary": "Get resources",
                "parameters": [
                    {
                        "type": "string",
                        "description": "organizationId",
                        "name": "organizationId",
                        "in": "path",
                        "required": true
                    }
                ],
                "responses": {
                    "200": {
                        "description": "OK",
                        "schema": {
                            "$ref": "#/definitions/github_com_openinfradev_tks-api_pkg_domain.GetDashboardResourcesResponse"
                        }
                    }
                }
            }
        },
        "/organizations/{organizationId}/dashboard/stacks": {
            "get": {
                "security": [
                    {
                        "JWT": []
                    }
                ],
                "description": "Get stacks",
                "consumes": [
                    "application/json"
                ],
                "produces": [
                    "application/json"
                ],
                "tags": [
                    "Dashboards"
                ],
                "summary": "Get stacks",
                "parameters": [
                    {
                        "type": "string",
                        "description": "organizationId",
                        "name": "organizationId",
                        "in": "path",
                        "required": true
                    }
                ],
                "responses": {
                    "200": {
                        "description": "OK",
                        "schema": {
                            "$ref": "#/definitions/github_com_openinfradev_tks-api_pkg_domain.GetDashboardStacksResponse"
                        }
                    }
                }
            }
        },
        "/organizations/{organizationId}/dashboards": {
            "get": {
                "security": [
                    {
                        "JWT": []
                    }
                ],
                "description": "Get dashboard",
                "consumes": [
                    "application/json"
                ],
                "produces": [
                    "application/json"
                ],
                "tags": [
                    "Dashboards"
                ],
                "summary": "Get dashboard",
                "parameters": [
                    {
                        "type": "string",
                        "description": "Organization ID",
                        "name": "organizationId",
                        "in": "path",
                        "required": true
                    }
                ],
                "responses": {
                    "200": {
                        "description": "OK",
                        "schema": {
                            "$ref": "#/definitions/github_com_openinfradev_tks-api_pkg_domain.GetDashboardResponse"
                        }
                    }
                }
            },
            "put": {
                "security": [
                    {
                        "JWT": []
                    }
                ],
                "description": "Update dashboard",
                "consumes": [
                    "application/json"
                ],
                "produces": [
                    "application/json"
                ],
                "tags": [
                    "Dashboards"
                ],
                "summary": "Update dashboard",
                "parameters": [
                    {
                        "type": "string",
                        "description": "Organization ID",
                        "name": "organizationId",
                        "in": "path",
                        "required": true
                    },
                    {
                        "description": "Request body to update dashboard",
                        "name": "request",
                        "in": "body",
                        "required": true,
                        "schema": {
                            "$ref": "#/definitions/github_com_openinfradev_tks-api_pkg_domain.UpdateDashboardRequest"
                        }
                    }
                ],
                "responses": {
                    "200": {
                        "description": "OK",
                        "schema": {
                            "$ref": "#/definitions/github_com_openinfradev_tks-api_pkg_domain.CommonDashboardResponse"
                        }
                    }
                }
            },
            "post": {
                "security": [
                    {
                        "JWT": []
                    }
                ],
                "description": "Create new dashboard",
                "consumes": [
                    "application/json"
                ],
                "produces": [
                    "application/json"
                ],
                "tags": [
                    "Dashboards"
                ],
                "summary": "Create new dashboard",
                "parameters": [
                    {
                        "type": "string",
                        "description": "Organization ID",
                        "name": "organizationId",
                        "in": "path",
                        "required": true
                    },
                    {
                        "description": "Request body to create dashboard",
                        "name": "request",
                        "in": "body",
                        "required": true,
                        "schema": {
                            "$ref": "#/definitions/github_com_openinfradev_tks-api_pkg_domain.CreateDashboardRequest"
                        }
                    }
                ],
                "responses": {
                    "200": {
                        "description": "OK",
                        "schema": {
                            "$ref": "#/definitions/github_com_openinfradev_tks-api_pkg_domain.CreateDashboardResponse"
                        }
                    }
                }
            }
        },
        "/organizations/{organizationId}/mandatory-policies": {
            "get": {
                "security": [
                    {
                        "JWT": []
                    }
                ],
                "description": "템플릿, 정책이 필수 인지 여부를 조회한다.",
                "consumes": [
                    "application/json"
                ],
                "produces": [
                    "application/json"
                ],
                "tags": [
                    "Policy"
                ],
                "summary": "[GetMandatoryPolicies] 필수 정책 템플릿, 정책을 조회",
                "parameters": [
                    {
                        "type": "string",
                        "description": "조직 식별자(o로 시작)",
                        "name": "organizationId",
                        "in": "path",
                        "required": true
                    }
                ],
                "responses": {
                    "200": {
                        "description": "OK",
                        "schema": {
                            "$ref": "#/definitions/github_com_openinfradev_tks-api_pkg_domain.GetMandatoryPoliciesResponse"
                        }
                    }
                }
            },
            "patch": {
                "security": [
                    {
                        "JWT": []
                    }
                ],
                "description": "템플릿, 정책이 필수 인지 여부를 설정한다.",
                "consumes": [
                    "application/json"
                ],
                "produces": [
                    "application/json"
                ],
                "tags": [
                    "Policy"
                ],
                "summary": "[SetMandatoryPolicies] 필수 정책 템플릿, 정책을 설정",
                "parameters": [
                    {
                        "type": "string",
                        "description": "조직 식별자(o로 시작)",
                        "name": "organizationId",
                        "in": "path",
                        "required": true
                    },
                    {
                        "description": "update mandatory policy/policy template request",
                        "name": "body",
                        "in": "body",
                        "required": true,
                        "schema": {
                            "$ref": "#/definitions/github_com_openinfradev_tks-api_pkg_domain.SetMandatoryPoliciesRequest"
                        }
                    }
                ],
                "responses": {
                    "200": {
                        "description": "OK"
                    }
                }
            }
        },
        "/organizations/{organizationId}/my-profile": {
            "get": {
                "security": [
                    {
                        "JWT": []
                    }
                ],
                "description": "Get my profile detail",
                "consumes": [
                    "application/json"
                ],
                "produces": [
                    "application/json"
                ],
                "tags": [
                    "My-profile"
                ],
                "summary": "Get my profile detail",
                "parameters": [
                    {
                        "type": "string",
                        "description": "organizationId",
                        "name": "organizationId",
                        "in": "path",
                        "required": true
                    }
                ],
                "responses": {
                    "200": {
                        "description": "OK",
                        "schema": {
                            "$ref": "#/definitions/github_com_openinfradev_tks-api_pkg_domain.GetMyProfileResponse"
                        }
                    }
                }
            },
            "put": {
                "security": [
                    {
                        "JWT": []
                    }
                ],
                "description": "Update my profile detail",
                "consumes": [
                    "application/json"
                ],
                "produces": [
                    "application/json"
                ],
                "tags": [
                    "My-profile"
                ],
                "summary": "Update my profile detail",
                "parameters": [
                    {
                        "type": "string",
                        "description": "organizationId",
                        "name": "organizationId",
                        "in": "path",
                        "required": true
                    },
                    {
                        "description": "Required fields: password due to double-check",
                        "name": "body",
                        "in": "body",
                        "required": true,
                        "schema": {
                            "$ref": "#/definitions/github_com_openinfradev_tks-api_pkg_domain.UpdateMyProfileRequest"
                        }
                    }
                ],
                "responses": {
                    "200": {
                        "description": "OK",
                        "schema": {
                            "$ref": "#/definitions/github_com_openinfradev_tks-api_pkg_domain.UpdateMyProfileResponse"
                        }
                    }
                }
            },
            "delete": {
                "security": [
                    {
                        "JWT": []
                    }
                ],
                "description": "Delete myProfile",
                "consumes": [
                    "application/json"
                ],
                "produces": [
                    "application/json"
                ],
                "tags": [
                    "My-profile"
                ],
                "summary": "Delete myProfile",
                "parameters": [
                    {
                        "type": "string",
                        "description": "organizationId",
                        "name": "organizationId",
                        "in": "path",
                        "required": true
                    }
                ],
                "responses": {
                    "200": {
                        "description": "OK"
                    },
                    "400": {
                        "description": "Bad Request"
                    }
                }
            }
        },
        "/organizations/{organizationId}/my-profile/next-password-change": {
            "put": {
                "security": [
                    {
                        "JWT": []
                    }
                ],
                "description": "Update user's password expired date to current date",
                "consumes": [
                    "application/json"
                ],
                "produces": [
                    "application/json"
                ],
                "tags": [
                    "My-profile"
                ],
                "summary": "Update user's password expired date to current date",
                "parameters": [
                    {
                        "type": "string",
                        "description": "organizationId",
                        "name": "organizationId",
                        "in": "path",
                        "required": true
                    }
                ],
                "responses": {
                    "200": {
                        "description": "OK"
                    },
                    "400": {
                        "description": "Bad Request",
                        "schema": {
                            "$ref": "#/definitions/github_com_openinfradev_tks-api_pkg_httpErrors.RestError"
                        }
                    }
                }
            }
        },
        "/organizations/{organizationId}/my-profile/password": {
            "put": {
                "security": [
                    {
                        "JWT": []
                    }
                ],
                "description": "Update user password detail",
                "consumes": [
                    "application/json"
                ],
                "produces": [
                    "application/json"
                ],
                "tags": [
                    "My-profile"
                ],
                "summary": "Update user password detail",
                "parameters": [
                    {
                        "type": "string",
                        "description": "organizationId",
                        "name": "organizationId",
                        "in": "path",
                        "required": true
                    },
                    {
                        "description": "update user password request",
                        "name": "body",
                        "in": "body",
                        "required": true,
                        "schema": {
                            "$ref": "#/definitions/github_com_openinfradev_tks-api_pkg_domain.UpdatePasswordRequest"
                        }
                    }
                ],
                "responses": {
                    "200": {
                        "description": "OK"
                    }
                }
            }
        },
        "/organizations/{organizationId}/policies": {
            "get": {
                "security": [
                    {
                        "JWT": []
                    }
                ],
                "description": "정책 목록을 조회한다.",
                "consumes": [
                    "application/json"
                ],
                "produces": [
                    "application/json"
                ],
                "tags": [
                    "Policy"
                ],
                "summary": "[ListPolicy] 정책 목록 조회",
                "parameters": [
                    {
                        "type": "string",
                        "description": "조직 식별자(o로 시작)",
                        "name": "organizationId",
                        "in": "path",
                        "required": true
                    },
                    {
                        "type": "string",
                        "description": "pageSize",
                        "name": "limit",
                        "in": "query"
                    },
                    {
                        "type": "string",
                        "description": "pageNumber",
                        "name": "page",
                        "in": "query"
                    },
                    {
                        "type": "string",
                        "description": "sortColumn",
                        "name": "soertColumn",
                        "in": "query"
                    },
                    {
                        "type": "string",
                        "description": "sortOrder",
                        "name": "sortOrder",
                        "in": "query"
                    },
                    {
                        "type": "array",
                        "items": {
                            "type": "string"
                        },
                        "collectionFormat": "csv",
                        "description": "filters",
                        "name": "filters",
                        "in": "query"
                    }
                ],
                "responses": {
                    "200": {
                        "description": "OK",
                        "schema": {
                            "$ref": "#/definitions/github_com_openinfradev_tks-api_pkg_domain.ListPolicyResponse"
                        }
                    }
                }
            },
            "post": {
                "security": [
                    {
                        "JWT": []
                    }
                ],
                "description": "새로운 정책을 생성한다. targetClusterIds가 명시되지 않으면 정책은 활성화되지 않은 상태로 생성된다. 다른 클러스터에 동일한 정책이 존재한다면 정책 생성이 아닌 정책 업데이트를 통해 targetClusterIds를 수정해야 한다.",
                "consumes": [
                    "application/json"
                ],
                "produces": [
                    "application/json"
                ],
                "tags": [
                    "Policy"
                ],
                "summary": "[CreatePolicy] 정책 생성",
                "parameters": [
                    {
                        "type": "string",
                        "description": "조직 식별자(o로 시작)",
                        "name": "organizationId",
                        "in": "path",
                        "required": true
                    },
                    {
                        "description": "create  policy request",
                        "name": "body",
                        "in": "body",
                        "required": true,
                        "schema": {
                            "$ref": "#/definitions/github_com_openinfradev_tks-api_pkg_domain.CreatePolicyRequest"
                        }
                    }
                ],
                "responses": {
                    "200": {
                        "description": "OK",
                        "schema": {
                            "$ref": "#/definitions/github_com_openinfradev_tks-api_pkg_domain.CreatePolicyResponse"
                        }
                    }
                }
            }
        },
        "/organizations/{organizationId}/policies/name/{policyName}/existence": {
            "get": {
                "security": [
                    {
                        "JWT": []
                    }
                ],
                "description": "해당 이름을 가진 정책이 이미 존재하는지 확인한다.",
                "consumes": [
                    "application/json"
                ],
                "produces": [
                    "application/json"
                ],
                "tags": [
                    "Policy"
                ],
                "summary": "[ExistsPolicyName] 정책 아름 존재 여부 확인",
                "parameters": [
                    {
                        "type": "string",
                        "description": "조직 식별자(o로 시작)",
                        "name": "organizationId",
                        "in": "path",
                        "required": true
                    },
                    {
                        "type": "string",
                        "description": "정책 이름",
                        "name": "policyName",
                        "in": "path",
                        "required": true
                    }
                ],
                "responses": {
                    "200": {
                        "description": "OK",
                        "schema": {
                            "$ref": "#/definitions/github_com_openinfradev_tks-api_pkg_domain.CheckExistedResponse"
                        }
                    }
                }
            }
        },
        "/organizations/{organizationId}/policies/{policyId}": {
            "get": {
                "security": [
                    {
                        "JWT": []
                    }
                ],
                "description": "정책 정보를 조회한다.",
                "consumes": [
                    "application/json"
                ],
                "produces": [
                    "application/json"
                ],
                "tags": [
                    "Policy"
                ],
                "summary": "[GetPolicy] 정책 조회",
                "parameters": [
                    {
                        "type": "string",
                        "description": "조직 식별자(o로 시작)",
                        "name": "organizationId",
                        "in": "path",
                        "required": true
                    },
                    {
                        "type": "string",
                        "description": "정책 식별자(uuid)",
                        "name": "policyId",
                        "in": "path",
                        "required": true
                    }
                ],
                "responses": {
                    "200": {
                        "description": "OK",
                        "schema": {
                            "$ref": "#/definitions/github_com_openinfradev_tks-api_pkg_domain.GetPolicyResponse"
                        }
                    }
                }
            },
            "delete": {
                "security": [
                    {
                        "JWT": []
                    }
                ],
                "description": "정첵을 삭제한다. 정책이 적용된 클러스터가 있으면 삭제되지 않으므로 삭제 전 적용된 클러스터가 비어있어야 한다.",
                "consumes": [
                    "application/json"
                ],
                "produces": [
                    "application/json"
                ],
                "tags": [
                    "Policy"
                ],
                "summary": "[DeletePolicy] 정책 삭제",
                "parameters": [
                    {
                        "type": "string",
                        "description": "조직 식별자(o로 시작)",
                        "name": "organizationId",
                        "in": "path",
                        "required": true
                    },
                    {
                        "type": "string",
                        "description": "정책 식별자(uuid)",
                        "name": "policyId",
                        "in": "path",
                        "required": true
                    }
                ],
                "responses": {
                    "200": {
                        "description": "OK"
                    }
                }
            },
            "patch": {
                "security": [
                    {
                        "JWT": []
                    }
                ],
                "description": "정책의 내용을 업데이트 한다. 업데이트할 필드만 명시하면 된다.",
                "consumes": [
                    "application/json"
                ],
                "produces": [
                    "application/json"
                ],
                "tags": [
                    "Policy"
                ],
                "summary": "[UpdatePolicy] 정책을 업데이트",
                "parameters": [
                    {
                        "type": "string",
                        "description": "조직 식별자(o로 시작)",
                        "name": "organizationId",
                        "in": "path",
                        "required": true
                    },
                    {
                        "type": "string",
                        "description": "정책 식별자(uuid)",
                        "name": "policyId",
                        "in": "path",
                        "required": true
                    },
                    {
                        "description": "update policy set request",
                        "name": "body",
                        "in": "body",
                        "required": true,
                        "schema": {
                            "$ref": "#/definitions/github_com_openinfradev_tks-api_pkg_domain.UpdatePolicyRequest"
                        }
                    }
                ],
                "responses": {
                    "200": {
                        "description": "OK"
                    }
                }
            }
        },
        "/organizations/{organizationId}/policies/{policyId}/clusters": {
            "patch": {
                "security": [
                    {
                        "JWT": []
                    }
                ],
                "description": "정책 적용 대상 클러스터를 수정한다. 추가할 클러스터 목록과 제거할 클러스터 목록 중 하나만 명시되어야 한다. 현재 정책이 배포된 클러스터를 확인하지 않고도 특정 클러스터를 추가하거나 제거할 수 있는 편의 API이다.",
                "consumes": [
                    "application/json"
                ],
                "produces": [
                    "application/json"
                ],
                "tags": [
                    "Policy"
                ],
                "summary": "[UpdatePolicyTargetClusters] 정책 적용 대상 클러스터 수정",
                "parameters": [
                    {
                        "type": "string",
                        "description": "조직 식별자(o로 시작)",
                        "name": "organizationId",
                        "in": "path",
                        "required": true
                    },
                    {
                        "type": "string",
                        "description": "정책 식별자(uuid)",
                        "name": "policyId",
                        "in": "path",
                        "required": true
                    },
                    {
                        "description": "update policy set request",
                        "name": "body",
                        "in": "body",
                        "required": true,
                        "schema": {
                            "$ref": "#/definitions/github_com_openinfradev_tks-api_pkg_domain.UpdatePolicyClustersRequest"
                        }
                    }
                ],
                "responses": {
                    "200": {
                        "description": "OK"
                    }
                }
            }
        },
        "/organizations/{organizationId}/primary-cluster": {
            "patch": {
                "security": [
                    {
                        "JWT": []
                    }
                ],
                "description": "Update primary cluster",
                "consumes": [
                    "application/json"
                ],
                "produces": [
                    "application/json"
                ],
                "tags": [
                    "Organizations"
                ],
                "summary": "Update primary cluster",
                "parameters": [
                    {
                        "type": "string",
                        "description": "organizationId",
                        "name": "organizationId",
                        "in": "path",
                        "required": true
                    },
                    {
                        "description": "update primary cluster request",
                        "name": "body",
                        "in": "body",
                        "required": true,
                        "schema": {
                            "$ref": "#/definitions/github_com_openinfradev_tks-api_pkg_domain.UpdatePrimaryClusterRequest"
                        }
                    }
                ],
                "responses": {
                    "200": {
                        "description": "OK"
                    }
                }
            }
        },
        "/organizations/{organizationId}/projects": {
            "get": {
                "security": [
                    {
                        "JWT": []
                    }
                ],
                "description": "Get projects",
                "consumes": [
                    "application/json"
                ],
                "produces": [
                    "application/json"
                ],
                "tags": [
                    "Projects"
                ],
                "summary": "Get projects",
                "parameters": [
                    {
                        "type": "string",
                        "description": "Organization ID",
                        "name": "organizationId",
                        "in": "path",
                        "required": true
                    },
                    {
                        "type": "string",
                        "description": "(all | only)",
                        "name": "query",
                        "in": "query"
                    }
                ],
                "responses": {
                    "200": {
                        "description": "OK",
                        "schema": {
                            "$ref": "#/definitions/github_com_openinfradev_tks-api_pkg_domain.GetProjectsResponse"
                        }
                    }
                }
            },
            "post": {
                "security": [
                    {
                        "JWT": []
                    }
                ],
                "description": "Create new project",
                "consumes": [
                    "application/json"
                ],
                "produces": [
                    "application/json"
                ],
                "tags": [
                    "Projects"
                ],
                "summary": "Create new project",
                "parameters": [
                    {
                        "type": "string",
                        "description": "Organization ID",
                        "name": "organizationId",
                        "in": "path",
                        "required": true
                    },
                    {
                        "description": "Request body to create project",
                        "name": "request",
                        "in": "body",
                        "required": true,
                        "schema": {
                            "$ref": "#/definitions/github_com_openinfradev_tks-api_pkg_domain.CreateProjectRequest"
                        }
                    }
                ],
                "responses": {
                    "200": {
                        "description": "OK",
                        "schema": {
                            "$ref": "#/definitions/github_com_openinfradev_tks-api_pkg_domain.CreateProjectResponse"
                        }
                    }
                }
            }
        },
        "/organizations/{organizationId}/projects/existence": {
            "get": {
                "security": [
                    {
                        "JWT": []
                    }
                ],
                "description": "Check project name exist",
                "consumes": [
                    "application/json"
                ],
                "produces": [
                    "application/json"
                ],
                "tags": [
                    "Projects"
                ],
                "summary": "Check project name exist",
                "parameters": [
                    {
                        "type": "string",
                        "description": "Organization ID",
                        "name": "organizationId",
                        "in": "path",
                        "required": true
                    },
                    {
                        "type": "string",
                        "description": "type (name)",
                        "name": "type",
                        "in": "query"
                    },
                    {
                        "type": "string",
                        "description": "value (project name)",
                        "name": "value",
                        "in": "query",
                        "required": true
                    }
                ],
                "responses": {
                    "200": {
                        "description": "OK",
                        "schema": {
                            "$ref": "#/definitions/github_com_openinfradev_tks-api_pkg_domain.CheckExistedResponse"
                        }
                    }
                }
            }
        },
        "/organizations/{organizationId}/projects/project-roles": {
            "get": {
                "security": [
                    {
                        "JWT": []
                    }
                ],
                "description": "Get project roles by giving params",
                "consumes": [
                    "application/json"
                ],
                "produces": [
                    "application/json"
                ],
                "tags": [
                    "Projects"
                ],
                "summary": "Get project roles",
                "parameters": [
                    {
                        "type": "string",
                        "description": "Organization ID",
                        "name": "organizationId",
                        "in": "path",
                        "required": true
                    },
                    {
                        "type": "string",
                        "description": "project role search by query (query=all), (query=leader), (query=member), (query=viewer)",
                        "name": "query",
                        "in": "query"
                    }
                ],
                "responses": {
                    "200": {
                        "description": "OK",
                        "schema": {
                            "$ref": "#/definitions/github_com_openinfradev_tks-api_pkg_domain.GetProjectRolesResponse"
                        }
                    }
                }
            }
        },
        "/organizations/{organizationId}/projects/project-roles/{projectRoleId}": {
            "get": {
                "security": [
                    {
                        "JWT": []
                    }
                ],
                "description": "Get project role by id",
                "consumes": [
                    "application/json"
                ],
                "produces": [
                    "application/json"
                ],
                "tags": [
                    "Projects"
                ],
                "summary": "Get project role",
                "parameters": [
                    {
                        "type": "string",
                        "description": "Organization ID",
                        "name": "organizationId",
                        "in": "path",
                        "required": true
                    },
                    {
                        "type": "string",
                        "description": "Project Role ID",
                        "name": "projectRoleId",
                        "in": "path",
                        "required": true
                    }
                ],
                "responses": {
                    "200": {
                        "description": "OK",
                        "schema": {
                            "$ref": "#/definitions/github_com_openinfradev_tks-api_pkg_domain.GetProjectRoleResponse"
                        }
                    }
                }
            }
        },
        "/organizations/{organizationId}/projects/{projectId}": {
            "get": {
                "security": [
                    {
                        "JWT": []
                    }
                ],
                "description": "Get projects",
                "consumes": [
                    "application/json"
                ],
                "produces": [
                    "application/json"
                ],
                "tags": [
                    "Projects"
                ],
                "summary": "Get projects",
                "parameters": [
                    {
                        "type": "string",
                        "description": "Organization ID",
                        "name": "organizationId",
                        "in": "path",
                        "required": true
                    },
                    {
                        "type": "string",
                        "description": "Project ID",
                        "name": "projectId",
                        "in": "path",
                        "required": true
                    }
                ],
                "responses": {
                    "200": {
                        "description": "OK",
                        "schema": {
                            "$ref": "#/definitions/github_com_openinfradev_tks-api_pkg_domain.GetProjectResponse"
                        }
                    }
                }
            },
            "put": {
                "security": [
                    {
                        "JWT": []
                    }
                ],
                "description": "Update project",
                "consumes": [
                    "application/json"
                ],
                "produces": [
                    "application/json"
                ],
                "tags": [
                    "Projects"
                ],
                "summary": "Update project",
                "parameters": [
                    {
                        "type": "string",
                        "description": "Organization ID",
                        "name": "organizationId",
                        "in": "path",
                        "required": true
                    },
                    {
                        "type": "string",
                        "description": "Project ID",
                        "name": "projectId",
                        "in": "path",
                        "required": true
                    },
                    {
                        "description": "Request body to update project",
                        "name": "request",
                        "in": "body",
                        "required": true,
                        "schema": {
                            "$ref": "#/definitions/github_com_openinfradev_tks-api_pkg_domain.UpdateProjectRequest"
                        }
                    }
                ],
                "responses": {
                    "200": {
                        "description": "OK",
                        "schema": {
                            "$ref": "#/definitions/github_com_openinfradev_tks-api_pkg_domain.CommonProjectResponse"
                        }
                    }
                }
            }
        },
        "/organizations/{organizationId}/projects/{projectId}/app-serve-apps": {
            "get": {
                "security": [
                    {
                        "JWT": []
                    }
                ],
                "description": "Get appServeApp list by giving params",
                "consumes": [
                    "application/json"
                ],
                "produces": [
                    "application/json"
                ],
                "tags": [
                    "AppServeApps"
                ],
                "summary": "Get appServeApp list",
                "parameters": [
                    {
                        "type": "string",
                        "description": "Organization ID",
                        "name": "organizationId",
                        "in": "path",
                        "required": true
                    },
                    {
                        "type": "string",
                        "description": "Project ID",
                        "name": "projectId",
                        "in": "path",
                        "required": true
                    },
                    {
                        "type": "boolean",
                        "description": "Show all apps including deleted apps",
                        "name": "showAll",
                        "in": "query"
                    },
                    {
                        "type": "string",
                        "description": "pageSize",
                        "name": "limit",
                        "in": "query"
                    },
                    {
                        "type": "string",
                        "description": "pageNumber",
                        "name": "page",
                        "in": "query"
                    },
                    {
                        "type": "string",
                        "description": "sortColumn",
                        "name": "soertColumn",
                        "in": "query"
                    },
                    {
                        "type": "string",
                        "description": "sortOrder",
                        "name": "sortOrder",
                        "in": "query"
                    },
                    {
                        "type": "array",
                        "items": {
                            "type": "string"
                        },
                        "collectionFormat": "csv",
                        "description": "filters",
                        "name": "filters",
                        "in": "query"
                    }
                ],
                "responses": {
                    "200": {
                        "description": "OK",
                        "schema": {
                            "type": "array",
                            "items": {
                                "$ref": "#/definitions/github_com_openinfradev_tks-api_internal_model.AppServeApp"
                            }
                        }
                    }
                }
            },
            "post": {
                "security": [
                    {
                        "JWT": []
                    }
                ],
                "description": "Install appServeApp",
                "consumes": [
                    "application/json"
                ],
                "produces": [
                    "application/json"
                ],
                "tags": [
                    "AppServeApps"
                ],
                "summary": "Install appServeApp",
                "parameters": [
                    {
                        "type": "string",
                        "description": "Organization ID",
                        "name": "organizationId",
                        "in": "path",
                        "required": true
                    },
                    {
                        "type": "string",
                        "description": "Project ID",
                        "name": "projectId",
                        "in": "path",
                        "required": true
                    },
                    {
                        "description": "Request body to create app",
                        "name": "object",
                        "in": "body",
                        "required": true,
                        "schema": {
                            "$ref": "#/definitions/github_com_openinfradev_tks-api_pkg_domain.CreateAppServeAppRequest"
                        }
                    }
                ],
                "responses": {
                    "200": {
                        "description": "OK",
                        "schema": {
                            "type": "string"
                        }
                    }
                }
            }
        },
        "/organizations/{organizationId}/projects/{projectId}/app-serve-apps/count": {
            "get": {
                "security": [
                    {
                        "JWT": []
                    }
                ],
                "description": "Get number of apps on given stack",
                "consumes": [
                    "application/json"
                ],
                "produces": [
                    "application/json"
                ],
                "tags": [
                    "AppServeApps"
                ],
                "summary": "Get number of apps on given stack",
                "parameters": [
                    {
                        "type": "string",
                        "description": "Organization ID",
                        "name": "organizationId",
                        "in": "path",
                        "required": true
                    },
                    {
                        "type": "string",
                        "description": "Project ID",
                        "name": "projectId",
                        "in": "path",
                        "required": true
                    },
                    {
                        "type": "string",
                        "description": "Stack ID",
                        "name": "stackId",
                        "in": "query",
                        "required": true
                    }
                ],
                "responses": {
                    "200": {
                        "description": "OK",
                        "schema": {
                            "type": "integer"
                        }
                    }
                }
            }
        },
        "/organizations/{organizationId}/projects/{projectId}/app-serve-apps/name/{name}/existence": {
            "get": {
                "security": [
                    {
                        "JWT": []
                    }
                ],
                "description": "Check duplicate appServeAppName by giving params",
                "consumes": [
                    "application/json"
                ],
                "produces": [
                    "application/json"
                ],
                "tags": [
                    "AppServeApps"
                ],
                "summary": "Check duplicate appServeAppName",
                "parameters": [
                    {
                        "type": "string",
                        "description": "Organization ID",
                        "name": "organizationId",
                        "in": "path",
                        "required": true
                    },
                    {
                        "type": "string",
                        "description": "Project ID",
                        "name": "projectId",
                        "in": "path",
                        "required": true
                    },
                    {
                        "type": "string",
                        "description": "name",
                        "name": "name",
                        "in": "path",
                        "required": true
                    }
                ],
                "responses": {
                    "200": {
                        "description": "OK",
                        "schema": {
                            "type": "boolean"
                        }
                    }
                }
            }
        },
        "/organizations/{organizationId}/projects/{projectId}/app-serve-apps/{appId}": {
            "get": {
                "security": [
                    {
                        "JWT": []
                    }
                ],
                "description": "Get appServeApp by giving params",
                "consumes": [
                    "application/json"
                ],
                "produces": [
                    "application/json"
                ],
                "tags": [
                    "AppServeApps"
                ],
                "summary": "Get appServeApp",
                "parameters": [
                    {
                        "type": "string",
                        "description": "Organization ID",
                        "name": "organizationId",
                        "in": "path",
                        "required": true
                    },
                    {
                        "type": "string",
                        "description": "Project ID",
                        "name": "projectId",
                        "in": "path",
                        "required": true
                    },
                    {
                        "type": "string",
                        "description": "App ID",
                        "name": "appId",
                        "in": "path",
                        "required": true
                    }
                ],
                "responses": {
                    "200": {
                        "description": "OK",
                        "schema": {
                            "$ref": "#/definitions/github_com_openinfradev_tks-api_pkg_domain.GetAppServeAppResponse"
                        }
                    }
                }
            },
            "put": {
                "security": [
                    {
                        "JWT": []
                    }
                ],
                "description": "Update appServeApp",
                "consumes": [
                    "application/json"
                ],
                "produces": [
                    "application/json"
                ],
                "tags": [
                    "AppServeApps"
                ],
                "summary": "Update appServeApp",
                "parameters": [
                    {
                        "type": "string",
                        "description": "Organization ID",
                        "name": "organizationId",
                        "in": "path",
                        "required": true
                    },
                    {
                        "type": "string",
                        "description": "Project ID",
                        "name": "projectId",
                        "in": "path",
                        "required": true
                    },
                    {
                        "type": "string",
                        "description": "App ID",
                        "name": "appId",
                        "in": "path",
                        "required": true
                    },
                    {
                        "description": "Request body to update app",
                        "name": "object",
                        "in": "body",
                        "required": true,
                        "schema": {
                            "$ref": "#/definitions/github_com_openinfradev_tks-api_pkg_domain.UpdateAppServeAppRequest"
                        }
                    }
                ],
                "responses": {
                    "200": {
                        "description": "OK",
                        "schema": {
                            "type": "string"
                        }
                    }
                }
            },
            "delete": {
                "security": [
                    {
                        "JWT": []
                    }
                ],
                "description": "Uninstall appServeApp",
                "consumes": [
                    "application/json"
                ],
                "produces": [
                    "application/json"
                ],
                "tags": [
                    "AppServeApps"
                ],
                "summary": "Uninstall appServeApp",
                "parameters": [
                    {
                        "type": "string",
                        "description": "Organization ID",
                        "name": "organizationId",
                        "in": "path",
                        "required": true
                    },
                    {
                        "type": "string",
                        "description": "Project ID",
                        "name": "projectId",
                        "in": "path",
                        "required": true
                    },
                    {
                        "type": "string",
                        "description": "App ID",
                        "name": "appId",
                        "in": "path",
                        "required": true
                    }
                ],
                "responses": {
                    "200": {
                        "description": "OK",
                        "schema": {
                            "type": "string"
                        }
                    }
                }
            }
        },
        "/organizations/{organizationId}/projects/{projectId}/app-serve-apps/{appId}/endpoint": {
            "patch": {
                "security": [
                    {
                        "JWT": []
                    }
                ],
                "description": "Update app endpoint",
                "consumes": [
                    "application/json"
                ],
                "produces": [
                    "application/json"
                ],
                "tags": [
                    "AppServeApps"
                ],
                "summary": "Update app endpoint",
                "parameters": [
                    {
                        "type": "string",
                        "description": "Organization ID",
                        "name": "organizationId",
                        "in": "path",
                        "required": true
                    },
                    {
                        "type": "string",
                        "description": "Project ID",
                        "name": "projectId",
                        "in": "path",
                        "required": true
                    },
                    {
                        "type": "string",
                        "description": "appId",
                        "name": "appId",
                        "in": "path",
                        "required": true
                    },
                    {
                        "description": "Request body to update app endpoint",
                        "name": "body",
                        "in": "body",
                        "required": true,
                        "schema": {
                            "$ref": "#/definitions/github_com_openinfradev_tks-api_pkg_domain.UpdateAppServeAppEndpointRequest"
                        }
                    }
                ],
                "responses": {
                    "200": {
                        "description": "OK",
                        "schema": {
                            "type": "string"
                        }
                    }
                }
            }
        },
        "/organizations/{organizationId}/projects/{projectId}/app-serve-apps/{appId}/exist": {
            "get": {
                "security": [
                    {
                        "JWT": []
                    }
                ],
                "description": "Get appServeApp by giving params",
                "consumes": [
                    "application/json"
                ],
                "produces": [
                    "application/json"
                ],
                "tags": [
                    "AppServeApps"
                ],
                "summary": "Get appServeApp",
                "parameters": [
                    {
                        "type": "string",
                        "description": "Organization ID",
                        "name": "organizationId",
                        "in": "path",
                        "required": true
                    },
                    {
                        "type": "string",
                        "description": "Project ID",
                        "name": "projectId",
                        "in": "path",
                        "required": true
                    }
                ],
                "responses": {
                    "200": {
                        "description": "OK",
                        "schema": {
                            "type": "boolean"
                        }
                    }
                }
            }
        },
        "/organizations/{organizationId}/projects/{projectId}/app-serve-apps/{appId}/latest-task": {
            "get": {
                "security": [
                    {
                        "JWT": []
                    }
                ],
                "description": "Get latest task from appServeApp",
                "consumes": [
                    "application/json"
                ],
                "produces": [
                    "application/json"
                ],
                "tags": [
                    "AppServeApps"
                ],
                "summary": "Get latest task from appServeApp",
                "parameters": [
                    {
                        "type": "string",
                        "description": "Organization ID",
                        "name": "organizationId",
                        "in": "path",
                        "required": true
                    },
                    {
                        "type": "string",
                        "description": "Project ID",
                        "name": "projectId",
                        "in": "path",
                        "required": true
                    },
                    {
                        "type": "string",
                        "description": "App ID",
                        "name": "appId",
                        "in": "path",
                        "required": true
                    }
                ],
                "responses": {
                    "200": {
                        "description": "OK",
                        "schema": {
                            "$ref": "#/definitions/github_com_openinfradev_tks-api_pkg_domain.GetAppServeAppTaskResponse"
                        }
                    }
                }
            }
        },
        "/organizations/{organizationId}/projects/{projectId}/app-serve-apps/{appId}/rollback": {
            "post": {
                "security": [
                    {
                        "JWT": []
                    }
                ],
                "description": "Rollback appServeApp",
                "consumes": [
                    "application/json"
                ],
                "produces": [
                    "application/json"
                ],
                "tags": [
                    "AppServeApps"
                ],
                "summary": "Rollback appServeApp",
                "parameters": [
                    {
                        "type": "string",
                        "description": "Organization ID",
                        "name": "organizationId",
                        "in": "path",
                        "required": true
                    },
                    {
                        "type": "string",
                        "description": "Project ID",
                        "name": "projectId",
                        "in": "path",
                        "required": true
                    },
                    {
                        "type": "string",
                        "description": "App ID",
                        "name": "appId",
                        "in": "path",
                        "required": true
                    },
                    {
                        "description": "Request body to rollback app",
                        "name": "object",
                        "in": "body",
                        "required": true,
                        "schema": {
                            "$ref": "#/definitions/github_com_openinfradev_tks-api_pkg_domain.RollbackAppServeAppRequest"
                        }
                    }
                ],
                "responses": {
                    "200": {
                        "description": "OK",
                        "schema": {
                            "type": "string"
                        }
                    }
                }
            }
        },
        "/organizations/{organizationId}/projects/{projectId}/app-serve-apps/{appId}/status": {
            "patch": {
                "security": [
                    {
                        "JWT": []
                    }
                ],
                "description": "Update app status",
                "consumes": [
                    "application/json"
                ],
                "produces": [
                    "application/json"
                ],
                "tags": [
                    "AppServeApps"
                ],
                "summary": "Update app status",
                "parameters": [
                    {
                        "type": "string",
                        "description": "Organization ID",
                        "name": "organizationId",
                        "in": "path",
                        "required": true
                    },
                    {
                        "type": "string",
                        "description": "Project ID",
                        "name": "projectId",
                        "in": "path",
                        "required": true
                    },
                    {
                        "type": "string",
                        "description": "App ID",
                        "name": "appId",
                        "in": "path",
                        "required": true
                    },
                    {
                        "description": "Request body to update app status",
                        "name": "body",
                        "in": "body",
                        "required": true,
                        "schema": {
                            "$ref": "#/definitions/github_com_openinfradev_tks-api_pkg_domain.UpdateAppServeAppStatusRequest"
                        }
                    }
                ],
                "responses": {
                    "200": {
                        "description": "OK",
                        "schema": {
                            "type": "string"
                        }
                    }
                }
            }
        },
        "/organizations/{organizationId}/projects/{projectId}/app-serve-apps/{appId}/tasks": {
            "get": {
                "security": [
                    {
                        "JWT": []
                    }
                ],
                "description": "Get appServeAppTask list by giving params",
                "consumes": [
                    "application/json"
                ],
                "produces": [
                    "application/json"
                ],
                "tags": [
                    "AppServeApps"
                ],
                "summary": "Get appServeAppTask list",
                "parameters": [
                    {
                        "type": "string",
                        "description": "Organization ID",
                        "name": "organizationId",
                        "in": "path",
                        "required": true
                    },
                    {
                        "type": "string",
                        "description": "Project ID",
                        "name": "projectId",
                        "in": "path",
                        "required": true
                    },
                    {
                        "type": "string",
                        "description": "pageSize",
                        "name": "limit",
                        "in": "query"
                    },
                    {
                        "type": "string",
                        "description": "pageNumber",
                        "name": "page",
                        "in": "query"
                    },
                    {
                        "type": "string",
                        "description": "sortColumn",
                        "name": "sortColumn",
                        "in": "query"
                    },
                    {
                        "type": "string",
                        "description": "sortOrder",
                        "name": "sortOrder",
                        "in": "query"
                    },
                    {
                        "type": "array",
                        "items": {
                            "type": "string"
                        },
                        "collectionFormat": "csv",
                        "description": "filters",
                        "name": "filters",
                        "in": "query"
                    }
                ],
                "responses": {
                    "200": {
                        "description": "OK",
                        "schema": {
                            "type": "array",
                            "items": {
                                "$ref": "#/definitions/github_com_openinfradev_tks-api_internal_model.AppServeApp"
                            }
                        }
                    }
                }
            }
        },
        "/organizations/{organizationId}/projects/{projectId}/app-serve-apps/{appId}/tasks/{taskId}": {
            "get": {
                "security": [
                    {
                        "JWT": []
                    }
                ],
                "description": "Get task detail from appServeApp",
                "consumes": [
                    "application/json"
                ],
                "produces": [
                    "application/json"
                ],
                "tags": [
                    "AppServeApps"
                ],
                "summary": "Get task detail from appServeApp",
                "parameters": [
                    {
                        "type": "string",
                        "description": "Organization ID",
                        "name": "organizationId",
                        "in": "path",
                        "required": true
                    },
                    {
                        "type": "string",
                        "description": "Project ID",
                        "name": "projectId",
                        "in": "path",
                        "required": true
                    },
                    {
                        "type": "string",
                        "description": "App ID",
                        "name": "appId",
                        "in": "path",
                        "required": true
                    },
                    {
                        "type": "string",
                        "description": "Task ID",
                        "name": "taskId",
                        "in": "path",
                        "required": true
                    }
                ],
                "responses": {
                    "200": {
                        "description": "OK",
                        "schema": {
                            "$ref": "#/definitions/github_com_openinfradev_tks-api_pkg_domain.GetAppServeAppTaskResponse"
                        }
                    }
                }
            }
        },
        "/organizations/{organizationId}/projects/{projectId}/kubeconfig": {
            "get": {
                "security": [
                    {
                        "JWT": []
                    }
                ],
                "description": "Get project kubeconfig",
                "consumes": [
                    "application/json"
                ],
                "produces": [
                    "application/json"
                ],
                "tags": [
                    "Projects"
                ],
                "summary": "Get project kubeconfig",
                "parameters": [
                    {
                        "type": "string",
                        "description": "Organization ID",
                        "name": "organizationId",
                        "in": "path",
                        "required": true
                    },
                    {
                        "type": "string",
                        "description": "Project ID",
                        "name": "projectId",
                        "in": "path",
                        "required": true
                    }
                ],
                "responses": {
                    "200": {
                        "description": "OK",
                        "schema": {
                            "$ref": "#/definitions/github_com_openinfradev_tks-api_pkg_domain.GetProjectKubeconfigResponse"
                        }
                    }
                }
            }
        },
        "/organizations/{organizationId}/projects/{projectId}/members": {
            "get": {
                "security": [
                    {
                        "JWT": []
                    }
                ],
                "description": "Get project members",
                "consumes": [
                    "application/json"
                ],
                "produces": [
                    "application/json"
                ],
                "tags": [
                    "Projects"
                ],
                "summary": "Get project members",
                "parameters": [
                    {
                        "type": "string",
                        "description": "Organization ID",
                        "name": "organizationId",
                        "in": "path",
                        "required": true
                    },
                    {
                        "type": "string",
                        "description": "Project ID",
                        "name": "projectId",
                        "in": "path",
                        "required": true
                    },
                    {
                        "type": "string",
                        "description": "project member search by query (query=all), (query=leader), (query=member), (query=viewer)",
                        "name": "query",
                        "in": "query"
                    }
                ],
                "responses": {
                    "200": {
                        "description": "OK",
                        "schema": {
                            "$ref": "#/definitions/github_com_openinfradev_tks-api_pkg_domain.GetProjectMembersResponse"
                        }
                    }
                }
            },
            "put": {
                "security": [
                    {
                        "JWT": []
                    }
                ],
                "description": "Update project  member   Role",
                "consumes": [
                    "application/json"
                ],
                "produces": [
                    "application/json"
                ],
                "tags": [
                    "Projects"
                ],
                "summary": "Update project  member   Role",
                "parameters": [
                    {
                        "type": "string",
                        "description": "Organization ID",
                        "name": "organizationId",
                        "in": "path",
                        "required": true
                    },
                    {
                        "type": "string",
                        "description": "Project ID",
                        "name": "projectId",
                        "in": "path",
                        "required": true
                    },
                    {
                        "description": "Request body to update project member role",
                        "name": "request",
                        "in": "body",
                        "required": true,
                        "schema": {
                            "$ref": "#/definitions/github_com_openinfradev_tks-api_pkg_domain.UpdateProjectMembersRoleRequest"
                        }
                    }
                ],
                "responses": {
                    "200": {
                        "description": "OK",
                        "schema": {
                            "$ref": "#/definitions/github_com_openinfradev_tks-api_pkg_domain.CommonProjectResponse"
                        }
                    }
                }
            },
            "post": {
                "security": [
                    {
                        "JWT": []
                    }
                ],
                "description": "Add project member to project",
                "consumes": [
                    "application/json"
                ],
                "produces": [
                    "application/json"
                ],
                "tags": [
                    "Projects"
                ],
                "summary": "Add project member to project",
                "parameters": [
                    {
                        "type": "string",
                        "description": "Organization ID",
                        "name": "organizationId",
                        "in": "path",
                        "required": true
                    },
                    {
                        "type": "string",
                        "description": "Project ID",
                        "name": "projectId",
                        "in": "path",
                        "required": true
                    },
                    {
                        "description": "Request body to add project member",
                        "name": "request",
                        "in": "body",
                        "required": true,
                        "schema": {
                            "$ref": "#/definitions/github_com_openinfradev_tks-api_pkg_domain.AddProjectMemberRequest"
                        }
                    }
                ],
                "responses": {
                    "200": {
                        "description": "OK",
                        "schema": {
                            "$ref": "#/definitions/github_com_openinfradev_tks-api_pkg_domain.CommonProjectResponse"
                        }
                    }
                }
            },
            "delete": {
                "security": [
                    {
                        "JWT": []
                    }
                ],
                "description": "Remove project members to project",
                "consumes": [
                    "application/json"
                ],
                "produces": [
                    "application/json"
                ],
                "tags": [
                    "Projects"
                ],
                "summary": "Remove project members to project",
                "parameters": [
                    {
                        "type": "string",
                        "description": "Organization ID",
                        "name": "organizationId",
                        "in": "path",
                        "required": true
                    },
                    {
                        "type": "string",
                        "description": "Project ID",
                        "name": "projectId",
                        "in": "path",
                        "required": true
                    },
                    {
                        "description": "Request body to remove project member",
                        "name": "request",
                        "in": "body",
                        "required": true,
                        "schema": {
                            "$ref": "#/definitions/github_com_openinfradev_tks-api_pkg_domain.RemoveProjectMemberRequest"
                        }
                    }
                ],
                "responses": {
                    "200": {
                        "description": "OK",
                        "schema": {
                            "$ref": "#/definitions/github_com_openinfradev_tks-api_pkg_domain.CommonProjectResponse"
                        }
                    }
                }
            }
        },
        "/organizations/{organizationId}/projects/{projectId}/members/count": {
            "get": {
                "security": [
                    {
                        "JWT": []
                    }
                ],
                "description": "Get project member count group by project role",
                "consumes": [
                    "application/json"
                ],
                "produces": [
                    "application/json"
                ],
                "tags": [
                    "Projects"
                ],
                "summary": "Get project member count group by project role",
                "parameters": [
                    {
                        "type": "string",
                        "description": "Organization ID",
                        "name": "organizationId",
                        "in": "path",
                        "required": true
                    },
                    {
                        "type": "string",
                        "description": "Project ID",
                        "name": "projectId",
                        "in": "path",
                        "required": true
                    }
                ],
                "responses": {
                    "200": {
                        "description": "OK",
                        "schema": {
                            "$ref": "#/definitions/github_com_openinfradev_tks-api_pkg_domain.GetProjectMemberCountResponse"
                        }
                    }
                }
            }
        },
        "/organizations/{organizationId}/projects/{projectId}/members/{projectMemberId}": {
            "get": {
                "security": [
                    {
                        "JWT": []
                    }
                ],
                "description": "Get project member",
                "consumes": [
                    "application/json"
                ],
                "produces": [
                    "application/json"
                ],
                "tags": [
                    "Projects"
                ],
                "summary": "Get project member",
                "parameters": [
                    {
                        "type": "string",
                        "description": "Organization ID",
                        "name": "organizationId",
                        "in": "path",
                        "required": true
                    },
                    {
                        "type": "string",
                        "description": "Project ID",
                        "name": "projectId",
                        "in": "path",
                        "required": true
                    },
                    {
                        "type": "string",
                        "description": "Project Member ID",
                        "name": "projectMemberId",
                        "in": "path",
                        "required": true
                    }
                ],
                "responses": {
                    "200": {
                        "description": "OK",
                        "schema": {
                            "$ref": "#/definitions/github_com_openinfradev_tks-api_pkg_domain.GetProjectMemberResponse"
                        }
                    }
                }
            },
            "delete": {
                "security": [
                    {
                        "JWT": []
                    }
                ],
                "description": "Remove project members to project",
                "consumes": [
                    "application/json"
                ],
                "produces": [
                    "application/json"
                ],
                "tags": [
                    "Projects"
                ],
                "summary": "Remove project members to project",
                "parameters": [
                    {
                        "type": "string",
                        "description": "Organization ID",
                        "name": "organizationId",
                        "in": "path",
                        "required": true
                    },
                    {
                        "type": "string",
                        "description": "Project ID",
                        "name": "projectId",
                        "in": "path",
                        "required": true
                    },
                    {
                        "type": "string",
                        "description": "Project Member ID",
                        "name": "projectMemberId",
                        "in": "path",
                        "required": true
                    }
                ],
                "responses": {
                    "200": {
                        "description": "OK",
                        "schema": {
                            "$ref": "#/definitions/github_com_openinfradev_tks-api_pkg_domain.CommonProjectResponse"
                        }
                    }
                }
            }
        },
        "/organizations/{organizationId}/projects/{projectId}/members/{projectMemberId}/role": {
            "put": {
                "security": [
                    {
                        "JWT": []
                    }
                ],
                "description": "Update project  member   Role",
                "consumes": [
                    "application/json"
                ],
                "produces": [
                    "application/json"
                ],
                "tags": [
                    "Projects"
                ],
                "summary": "Update project  member   Role",
                "parameters": [
                    {
                        "type": "string",
                        "description": "Organization ID",
                        "name": "organizationId",
                        "in": "path",
                        "required": true
                    },
                    {
                        "type": "string",
                        "description": "Project ID",
                        "name": "projectId",
                        "in": "path",
                        "required": true
                    },
                    {
                        "type": "string",
                        "description": "Project Member ID",
                        "name": "projectMemberId",
                        "in": "path",
                        "required": true
                    },
                    {
                        "description": "Request body to update project member role",
                        "name": "request",
                        "in": "body",
                        "required": true,
                        "schema": {
                            "$ref": "#/definitions/github_com_openinfradev_tks-api_pkg_domain.UpdateProjectMemberRoleRequest"
                        }
                    }
                ],
                "responses": {
                    "200": {
                        "description": "OK",
                        "schema": {
                            "$ref": "#/definitions/github_com_openinfradev_tks-api_pkg_domain.CommonProjectResponse"
                        }
                    }
                }
            }
        },
        "/organizations/{organizationId}/projects/{projectId}/namespaces": {
            "get": {
                "security": [
                    {
                        "JWT": []
                    }
                ],
                "description": "Get project namespaces",
                "consumes": [
                    "application/json"
                ],
                "produces": [
                    "application/json"
                ],
                "tags": [
                    "Projects"
                ],
                "summary": "Get project namespaces",
                "parameters": [
                    {
                        "type": "string",
                        "description": "Organization ID",
                        "name": "organizationId",
                        "in": "path",
                        "required": true
                    },
                    {
                        "type": "string",
                        "description": "Project ID",
                        "name": "projectId",
                        "in": "path",
                        "required": true
                    }
                ],
                "responses": {
                    "200": {
                        "description": "OK",
                        "schema": {
                            "$ref": "#/definitions/github_com_openinfradev_tks-api_pkg_domain.GetProjectNamespacesResponse"
                        }
                    }
                }
            },
            "post": {
                "security": [
                    {
                        "JWT": []
                    }
                ],
                "description": "Create project namespace",
                "consumes": [
                    "application/json"
                ],
                "produces": [
                    "application/json"
                ],
                "tags": [
                    "Projects"
                ],
                "summary": "Create project namespace",
                "parameters": [
                    {
                        "type": "string",
                        "description": "Organization ID",
                        "name": "organizationId",
                        "in": "path",
                        "required": true
                    },
                    {
                        "type": "string",
                        "description": "Project ID",
                        "name": "projectId",
                        "in": "path",
                        "required": true
                    },
                    {
                        "description": "Request body to create project namespace",
                        "name": "request",
                        "in": "body",
                        "required": true,
                        "schema": {
                            "$ref": "#/definitions/github_com_openinfradev_tks-api_pkg_domain.CreateProjectNamespaceRequest"
                        }
                    }
                ],
                "responses": {
                    "200": {
                        "description": "OK",
                        "schema": {
                            "$ref": "#/definitions/github_com_openinfradev_tks-api_pkg_domain.CommonProjectResponse"
                        }
                    }
                }
            }
        },
        "/organizations/{organizationId}/projects/{projectId}/namespaces/{projectNamespace}/stacks/{stackId}": {
            "get": {
                "security": [
                    {
                        "JWT": []
                    }
                ],
                "description": "Get project namespace",
                "consumes": [
                    "application/json"
                ],
                "produces": [
                    "application/json"
                ],
                "tags": [
                    "Projects"
                ],
                "summary": "Get project namespace",
                "parameters": [
                    {
                        "type": "string",
                        "description": "Organization ID",
                        "name": "organizationId",
                        "in": "path",
                        "required": true
                    },
                    {
                        "type": "string",
                        "description": "Project ID",
                        "name": "projectId",
                        "in": "path",
                        "required": true
                    },
                    {
                        "type": "string",
                        "description": "Project Namespace",
                        "name": "projectNamespace",
                        "in": "path",
                        "required": true
                    },
                    {
                        "type": "string",
                        "description": "Project Stack ID",
                        "name": "stackId",
                        "in": "path",
                        "required": true
                    }
                ],
                "responses": {
                    "200": {
                        "description": "OK",
                        "schema": {
                            "$ref": "#/definitions/github_com_openinfradev_tks-api_pkg_domain.GetProjectNamespaceResponse"
                        }
                    }
                }
            },
            "put": {
                "security": [
                    {
                        "JWT": []
                    }
                ],
                "description": "Update project namespace",
                "consumes": [
                    "application/json"
                ],
                "produces": [
                    "application/json"
                ],
                "tags": [
                    "Projects"
                ],
                "summary": "Update project namespace",
                "parameters": [
                    {
                        "type": "string",
                        "description": "Organization ID",
                        "name": "organizationId",
                        "in": "path",
                        "required": true
                    },
                    {
                        "type": "string",
                        "description": "Project ID",
                        "name": "projectId",
                        "in": "path",
                        "required": true
                    },
                    {
                        "type": "string",
                        "description": "Project Namespace",
                        "name": "projectNamespace",
                        "in": "path",
                        "required": true
                    },
                    {
                        "type": "string",
                        "description": "Project Stack ID",
                        "name": "stackId",
                        "in": "path",
                        "required": true
                    },
                    {
                        "description": "Request body to update project namespace",
                        "name": "request",
                        "in": "body",
                        "required": true,
                        "schema": {
                            "$ref": "#/definitions/github_com_openinfradev_tks-api_pkg_domain.UpdateProjectNamespaceRequest"
                        }
                    }
                ],
                "responses": {
                    "200": {
                        "description": "OK",
                        "schema": {
                            "$ref": "#/definitions/github_com_openinfradev_tks-api_pkg_domain.CommonProjectResponse"
                        }
                    }
                }
            },
            "delete": {
                "security": [
                    {
                        "JWT": []
                    }
                ],
                "description": "Delete project namespace",
                "consumes": [
                    "application/json"
                ],
                "produces": [
                    "application/json"
                ],
                "tags": [
                    "Projects"
                ],
                "summary": "Delete project namespace",
                "parameters": [
                    {
                        "type": "string",
                        "description": "Organization ID",
                        "name": "organizationId",
                        "in": "path",
                        "required": true
                    },
                    {
                        "type": "string",
                        "description": "Project ID",
                        "name": "projectId",
                        "in": "path",
                        "required": true
                    },
                    {
                        "type": "string",
                        "description": "Stack ID",
                        "name": "stackId",
                        "in": "path",
                        "required": true
                    },
                    {
                        "type": "string",
                        "description": "Project Namespace",
                        "name": "projectNamespace",
                        "in": "path",
                        "required": true
                    }
                ],
                "responses": {
                    "200": {
                        "description": "OK",
                        "schema": {
                            "$ref": "#/definitions/github_com_openinfradev_tks-api_pkg_domain.CommonProjectResponse"
                        }
                    }
                }
            }
        },
        "/organizations/{organizationId}/projects/{projectId}/namespaces/{projectNamespace}/stacks/{stackId}/existence": {
            "get": {
                "security": [
                    {
                        "JWT": []
                    }
                ],
                "description": "Check project namespace exist",
                "consumes": [
                    "application/json"
                ],
                "produces": [
                    "application/json"
                ],
                "tags": [
                    "Projects"
                ],
                "summary": "Check project namespace exist",
                "parameters": [
                    {
                        "type": "string",
                        "description": "Organization ID",
                        "name": "organizationId",
                        "in": "path",
                        "required": true
                    },
                    {
                        "type": "string",
                        "description": "Project ID",
                        "name": "projectId",
                        "in": "path",
                        "required": true
                    },
                    {
                        "type": "string",
                        "description": "Project Stack ID",
                        "name": "stackId",
                        "in": "path",
                        "required": true
                    },
                    {
                        "type": "string",
                        "description": "Project Namespace",
                        "name": "projectNamespace",
                        "in": "path",
                        "required": true
                    }
                ],
                "responses": {
                    "200": {
                        "description": "OK",
                        "schema": {
                            "$ref": "#/definitions/github_com_openinfradev_tks-api_pkg_domain.CheckExistedResponse"
                        }
                    }
                }
            }
        },
        "/organizations/{organizationId}/projects/{projectId}/namespaces/{projectNamespace}/stacks/{stackId}/k8s-resources": {
            "get": {
                "security": [
                    {
                        "JWT": []
                    }
                ],
                "description": "Get k8s resources for project namespace",
                "consumes": [
                    "application/json"
                ],
                "produces": [
                    "application/json"
                ],
                "tags": [
                    "Projects"
                ],
                "summary": "Get k8s resources for project namespace",
                "parameters": [
                    {
                        "type": "string",
                        "description": "Organization ID",
                        "name": "organizationId",
                        "in": "path",
                        "required": true
                    },
                    {
                        "type": "string",
                        "description": "Project ID",
                        "name": "projectId",
                        "in": "path",
                        "required": true
                    },
                    {
                        "type": "string",
                        "description": "Stack ID",
                        "name": "stackId",
                        "in": "path",
                        "required": true
                    },
                    {
                        "type": "string",
                        "description": "Project Namespace",
                        "name": "projectNamespace",
                        "in": "path",
                        "required": true
                    }
                ],
                "responses": {
                    "200": {
                        "description": "OK",
                        "schema": {
                            "$ref": "#/definitions/github_com_openinfradev_tks-api_pkg_domain.GetProjectNamespaceK8sResourcesResponse"
                        }
                    }
                }
            }
        },
        "/organizations/{organizationId}/projects/{projectId}/namespaces/{projectNamespace}/stacks/{stackId}/resources-usage": {
            "get": {
                "security": [
                    {
                        "JWT": []
                    }
                ],
                "description": "Get resources usage for project namespace",
                "consumes": [
                    "application/json"
                ],
                "produces": [
                    "application/json"
                ],
                "tags": [
                    "Projects"
                ],
                "summary": "Get resources usage for project namespace",
                "parameters": [
                    {
                        "type": "string",
                        "description": "Organization ID",
                        "name": "organizationId",
                        "in": "path",
                        "required": true
                    },
                    {
                        "type": "string",
                        "description": "Project ID",
                        "name": "projectId",
                        "in": "path",
                        "required": true
                    },
                    {
                        "type": "string",
                        "description": "Stack ID",
                        "name": "stackId",
                        "in": "path",
                        "required": true
                    },
                    {
                        "type": "string",
                        "description": "Project Namespace",
                        "name": "projectNamespace",
                        "in": "path",
                        "required": true
                    }
                ],
                "responses": {
                    "200": {
                        "description": "OK",
                        "schema": {
                            "$ref": "#/definitions/github_com_openinfradev_tks-api_pkg_domain.GetProjectNamespaceResourcesUsageResponse"
                        }
                    }
                }
            }
        },
        "/organizations/{organizationId}/roles": {
            "get": {
                "security": [
                    {
                        "JWT": []
                    }
                ],
                "description": "List Tks Roles",
                "produces": [
                    "application/json"
                ],
                "tags": [
                    "Roles"
                ],
                "summary": "List Tks Roles",
                "parameters": [
                    {
                        "type": "string",
                        "description": "Organization ID",
                        "name": "organizationId",
                        "in": "path",
                        "required": true
                    }
                ],
                "responses": {
                    "200": {
                        "description": "OK",
                        "schema": {
                            "$ref": "#/definitions/github_com_openinfradev_tks-api_pkg_domain.ListTksRoleResponse"
                        }
                    }
                }
            },
            "post": {
                "security": [
                    {
                        "JWT": []
                    }
                ],
                "description": "Create Tks Role",
                "consumes": [
                    "application/json"
                ],
                "produces": [
                    "application/json"
                ],
                "tags": [
                    "Roles"
                ],
                "summary": "Create Tks Role",
                "parameters": [
                    {
                        "type": "string",
                        "description": "Organization ID",
                        "name": "organizationId",
                        "in": "path",
                        "required": true
                    },
                    {
                        "description": "Create Tks Role Request",
                        "name": "body",
                        "in": "body",
                        "required": true,
                        "schema": {
                            "$ref": "#/definitions/github_com_openinfradev_tks-api_pkg_domain.CreateTksRoleRequest"
                        }
                    }
                ],
                "responses": {
                    "200": {
                        "description": "OK",
                        "schema": {
                            "$ref": "#/definitions/github_com_openinfradev_tks-api_pkg_domain.CreateTksRoleResponse"
                        }
                    }
                }
            }
        },
        "/organizations/{organizationId}/roles/{roleId}": {
            "get": {
                "security": [
                    {
                        "JWT": []
                    }
                ],
                "description": "Get Tks Role",
                "produces": [
                    "application/json"
                ],
                "tags": [
                    "Roles"
                ],
                "summary": "Get Tks Role",
                "parameters": [
                    {
                        "type": "string",
                        "description": "Organization ID",
                        "name": "organizationId",
                        "in": "path",
                        "required": true
                    },
                    {
                        "type": "string",
                        "description": "Role ID",
                        "name": "roleId",
                        "in": "path",
                        "required": true
                    }
                ],
                "responses": {
                    "200": {
                        "description": "OK",
                        "schema": {
                            "$ref": "#/definitions/github_com_openinfradev_tks-api_pkg_domain.GetTksRoleResponse"
                        }
                    }
                }
            },
            "put": {
                "security": [
                    {
                        "JWT": []
                    }
                ],
                "description": "Update Tks Role",
                "consumes": [
                    "application/json"
                ],
                "produces": [
                    "application/json"
                ],
                "tags": [
                    "Roles"
                ],
                "summary": "Update Tks Role",
                "parameters": [
                    {
                        "type": "string",
                        "description": "Organization ID",
                        "name": "organizationId",
                        "in": "path",
                        "required": true
                    },
                    {
                        "type": "string",
                        "description": "Role ID",
                        "name": "roleId",
                        "in": "path",
                        "required": true
                    },
                    {
                        "description": "Update Tks Role Request",
                        "name": "body",
                        "in": "body",
                        "required": true,
                        "schema": {
                            "$ref": "#/definitions/github_com_openinfradev_tks-api_pkg_domain.UpdateTksRoleRequest"
                        }
                    }
                ],
                "responses": {
                    "200": {
                        "description": "OK"
                    }
                }
            },
            "delete": {
                "security": [
                    {
                        "JWT": []
                    }
                ],
                "description": "Delete Tks Role",
                "produces": [
                    "application/json"
                ],
                "tags": [
                    "Roles"
                ],
                "summary": "Delete Tks Role",
                "parameters": [
                    {
                        "type": "string",
                        "description": "Organization ID",
                        "name": "organizationId",
                        "in": "path",
                        "required": true
                    },
                    {
                        "type": "string",
                        "description": "Role ID",
                        "name": "roleId",
                        "in": "path",
                        "required": true
                    }
                ],
                "responses": {
                    "200": {
                        "description": "OK"
                    }
                }
            }
        },
        "/organizations/{organizationId}/roles/{roleId}/permissions": {
            "get": {
                "security": [
                    {
                        "JWT": []
                    }
                ],
                "description": "Get Permissions By Role ID",
                "produces": [
                    "application/json"
                ],
                "tags": [
                    "Roles"
                ],
                "summary": "Get Permissions By Role ID",
                "parameters": [
                    {
                        "type": "string",
                        "description": "Organization ID",
                        "name": "organizationId",
                        "in": "path",
                        "required": true
                    },
                    {
                        "type": "string",
                        "description": "Role ID",
                        "name": "roleId",
                        "in": "path",
                        "required": true
                    }
                ],
                "responses": {
                    "200": {
                        "description": "OK",
                        "schema": {
                            "$ref": "#/definitions/github_com_openinfradev_tks-api_pkg_domain.PermissionSetResponse"
                        }
                    }
                }
            },
            "put": {
                "security": [
                    {
                        "JWT": []
                    }
                ],
                "description": "Update Permissions By Role ID",
                "consumes": [
                    "application/json"
                ],
                "produces": [
                    "application/json"
                ],
                "tags": [
                    "Roles"
                ],
                "summary": "Update Permissions By Role ID",
                "parameters": [
                    {
                        "type": "string",
                        "description": "Organization ID",
                        "name": "organizationId",
                        "in": "path",
                        "required": true
                    },
                    {
                        "type": "string",
                        "description": "Role ID",
                        "name": "roleId",
                        "in": "path",
                        "required": true
                    },
                    {
                        "description": "Update Permissions By Role ID Request",
                        "name": "body",
                        "in": "body",
                        "required": true,
                        "schema": {
                            "$ref": "#/definitions/github_com_openinfradev_tks-api_pkg_domain.UpdatePermissionsByRoleIdRequest"
                        }
                    }
                ],
                "responses": {
                    "200": {
                        "description": "OK"
                    }
                }
            }
        },
        "/organizations/{organizationId}/stack-templates": {
            "get": {
                "security": [
                    {
                        "JWT": []
                    }
                ],
                "description": "Get Organization StackTemplates",
                "consumes": [
                    "application/json"
                ],
                "produces": [
                    "application/json"
                ],
                "tags": [
                    "StackTemplates"
                ],
                "summary": "Get Organization StackTemplates",
                "parameters": [
                    {
                        "type": "string",
                        "description": "pageSize",
                        "name": "limit",
                        "in": "query"
                    },
                    {
                        "type": "string",
                        "description": "pageNumber",
                        "name": "page",
                        "in": "query"
                    },
                    {
                        "type": "string",
                        "description": "sortColumn",
                        "name": "soertColumn",
                        "in": "query"
                    },
                    {
                        "type": "string",
                        "description": "sortOrder",
                        "name": "sortOrder",
                        "in": "query"
                    },
                    {
                        "type": "array",
                        "items": {
                            "type": "string"
                        },
                        "collectionFormat": "csv",
                        "description": "filters",
                        "name": "filters",
                        "in": "query"
                    }
                ],
                "responses": {
                    "200": {
                        "description": "OK",
                        "schema": {
                            "$ref": "#/definitions/github_com_openinfradev_tks-api_pkg_domain.GetStackTemplatesResponse"
                        }
                    }
                }
            },
            "put": {
                "security": [
                    {
                        "JWT": []
                    }
                ],
                "description": "Remove organization stackTemplates",
                "consumes": [
                    "application/json"
                ],
                "produces": [
                    "application/json"
                ],
                "tags": [
                    "StackTemplates"
                ],
                "summary": "Remove organization stackTemplates",
                "parameters": [
                    {
                        "description": "Remove organization stack templates request",
                        "name": "body",
                        "in": "body",
                        "required": true,
                        "schema": {
                            "$ref": "#/definitions/github_com_openinfradev_tks-api_pkg_domain.RemoveOrganizationStackTemplatesRequest"
                        }
                    }
                ],
                "responses": {
                    "200": {
                        "description": "OK"
                    }
                }
            },
            "post": {
                "security": [
                    {
                        "JWT": []
                    }
                ],
                "description": "Add organization stackTemplates",
                "consumes": [
                    "application/json"
                ],
                "produces": [
                    "application/json"
                ],
                "tags": [
                    "StackTemplates"
                ],
                "summary": "Add organization stackTemplates",
                "parameters": [
                    {
                        "description": "Add organization stack templates request",
                        "name": "body",
                        "in": "body",
                        "required": true,
                        "schema": {
                            "$ref": "#/definitions/github_com_openinfradev_tks-api_pkg_domain.AddOrganizationStackTemplatesRequest"
                        }
                    }
                ],
                "responses": {
                    "200": {
                        "description": "OK"
                    }
                }
            }
        },
        "/organizations/{organizationId}/stack-templates/{stackTemplateId}": {
            "get": {
                "security": [
                    {
                        "JWT": []
                    }
                ],
                "description": "Get Organization StackTemplate",
                "consumes": [
                    "application/json"
                ],
                "produces": [
                    "application/json"
                ],
                "tags": [
                    "StackTemplates"
                ],
                "summary": "Get Organization StackTemplate",
                "responses": {
                    "200": {
                        "description": "OK",
                        "schema": {
                            "$ref": "#/definitions/github_com_openinfradev_tks-api_pkg_domain.GetStackTemplateResponse"
                        }
                    }
                }
            }
        },
        "/organizations/{organizationId}/stacks": {
            "get": {
                "security": [
                    {
                        "JWT": []
                    }
                ],
                "description": "Get Stacks",
                "consumes": [
                    "application/json"
                ],
                "produces": [
                    "application/json"
                ],
                "tags": [
                    "Stacks"
                ],
                "summary": "Get Stacks",
                "parameters": [
                    {
                        "type": "string",
                        "description": "organizationId",
                        "name": "organizationId",
                        "in": "path",
                        "required": true
                    },
                    {
                        "type": "string",
                        "description": "pageSize",
                        "name": "limit",
                        "in": "query"
                    },
                    {
                        "type": "string",
                        "description": "pageNumber",
                        "name": "page",
                        "in": "query"
                    },
                    {
                        "type": "string",
                        "description": "sortColumn",
                        "name": "soertColumn",
                        "in": "query"
                    },
                    {
                        "type": "string",
                        "description": "sortOrder",
                        "name": "sortOrder",
                        "in": "query"
                    }
                ],
                "responses": {
                    "200": {
                        "description": "OK",
                        "schema": {
                            "$ref": "#/definitions/github_com_openinfradev_tks-api_pkg_domain.GetStacksResponse"
                        }
                    }
                }
            },
            "post": {
                "security": [
                    {
                        "JWT": []
                    }
                ],
                "description": "Create Stack",
                "consumes": [
                    "application/json"
                ],
                "produces": [
                    "application/json"
                ],
                "tags": [
                    "Stacks"
                ],
                "summary": "Create Stack",
                "parameters": [
                    {
                        "type": "string",
                        "description": "organizationId",
                        "name": "organizationId",
                        "in": "path",
                        "required": true
                    },
                    {
                        "description": "create cloud setting request",
                        "name": "body",
                        "in": "body",
                        "required": true,
                        "schema": {
                            "$ref": "#/definitions/github_com_openinfradev_tks-api_pkg_domain.CreateStackRequest"
                        }
                    }
                ],
                "responses": {
                    "200": {
                        "description": "OK",
                        "schema": {
                            "$ref": "#/definitions/github_com_openinfradev_tks-api_pkg_domain.CreateStackResponse"
                        }
                    }
                }
            }
        },
        "/organizations/{organizationId}/stacks/name/{name}/existence": {
            "get": {
                "security": [
                    {
                        "JWT": []
                    }
                ],
                "description": "Check name for stack",
                "consumes": [
                    "application/json"
                ],
                "produces": [
                    "application/json"
                ],
                "tags": [
                    "Stacks"
                ],
                "summary": "Check name for stack",
                "parameters": [
                    {
                        "type": "string",
                        "description": "organizationId",
                        "name": "organizationId",
                        "in": "path",
                        "required": true
                    },
                    {
                        "type": "string",
                        "description": "stackId",
                        "name": "stackId",
                        "in": "path",
                        "required": true
                    },
                    {
                        "type": "string",
                        "description": "name",
                        "name": "name",
                        "in": "path",
                        "required": true
                    }
                ],
                "responses": {
                    "200": {
                        "description": "OK"
                    }
                }
            }
        },
        "/organizations/{organizationId}/stacks/{stackId}": {
            "get": {
                "security": [
                    {
                        "JWT": []
                    }
                ],
                "description": "Get Stack",
                "consumes": [
                    "application/json"
                ],
                "produces": [
                    "application/json"
                ],
                "tags": [
                    "Stacks"
                ],
                "summary": "Get Stack",
                "parameters": [
                    {
                        "type": "string",
                        "description": "organizationId",
                        "name": "organizationId",
                        "in": "path",
                        "required": true
                    },
                    {
                        "type": "string",
                        "description": "stackId",
                        "name": "stackId",
                        "in": "path",
                        "required": true
                    }
                ],
                "responses": {
                    "200": {
                        "description": "OK",
                        "schema": {
                            "$ref": "#/definitions/github_com_openinfradev_tks-api_pkg_domain.GetStackResponse"
                        }
                    }
                }
            },
            "put": {
                "security": [
                    {
                        "JWT": []
                    }
                ],
                "description": "Update Stack",
                "consumes": [
                    "application/json"
                ],
                "produces": [
                    "application/json"
                ],
                "tags": [
                    "Stacks"
                ],
                "summary": "Update Stack",
                "parameters": [
                    {
                        "type": "string",
                        "description": "organizationId",
                        "name": "organizationId",
                        "in": "path",
                        "required": true
                    },
                    {
                        "type": "string",
                        "description": "stackId",
                        "name": "stackId",
                        "in": "path",
                        "required": true
                    },
                    {
                        "description": "Update cloud setting request",
                        "name": "body",
                        "in": "body",
                        "required": true,
                        "schema": {
                            "$ref": "#/definitions/github_com_openinfradev_tks-api_pkg_domain.UpdateStackRequest"
                        }
                    }
                ],
                "responses": {
                    "200": {
                        "description": "OK"
                    }
                }
            },
            "delete": {
                "security": [
                    {
                        "JWT": []
                    }
                ],
                "description": "Delete Stack",
                "consumes": [
                    "application/json"
                ],
                "produces": [
                    "application/json"
                ],
                "tags": [
                    "Stacks"
                ],
                "summary": "Delete Stack",
                "parameters": [
                    {
                        "type": "string",
                        "description": "organizationId",
                        "name": "organizationId",
                        "in": "path",
                        "required": true
                    },
                    {
                        "type": "string",
                        "description": "stackId",
                        "name": "stackId",
                        "in": "path",
                        "required": true
                    }
                ],
                "responses": {
                    "200": {
                        "description": "OK"
                    }
                }
            }
        },
        "/organizations/{organizationId}/stacks/{stackId}/favorite": {
            "post": {
                "security": [
                    {
                        "JWT": []
                    }
                ],
                "description": "Set favorite stack",
                "consumes": [
                    "application/json"
                ],
                "produces": [
                    "application/json"
                ],
                "tags": [
                    "Stacks"
                ],
                "summary": "Set favorite stack",
                "parameters": [
                    {
                        "type": "string",
                        "description": "organizationId",
                        "name": "organizationId",
                        "in": "path",
                        "required": true
                    },
                    {
                        "type": "string",
                        "description": "stackId",
                        "name": "stackId",
                        "in": "path",
                        "required": true
                    }
                ],
                "responses": {
                    "200": {
                        "description": "OK"
                    }
                }
            },
            "delete": {
                "security": [
                    {
                        "JWT": []
                    }
                ],
                "description": "Delete favorite stack",
                "consumes": [
                    "application/json"
                ],
                "produces": [
                    "application/json"
                ],
                "tags": [
                    "Stacks"
                ],
                "summary": "Delete favorite stack",
                "parameters": [
                    {
                        "type": "string",
                        "description": "organizationId",
                        "name": "organizationId",
                        "in": "path",
                        "required": true
                    },
                    {
                        "type": "string",
                        "description": "stackId",
                        "name": "stackId",
                        "in": "path",
                        "required": true
                    }
                ],
                "responses": {
                    "200": {
                        "description": "OK"
                    }
                }
            }
        },
        "/organizations/{organizationId}/stacks/{stackId}/kube-config": {
            "get": {
                "security": [
                    {
                        "JWT": []
                    }
                ],
                "description": "Get KubeConfig by stack",
                "consumes": [
                    "application/json"
                ],
                "produces": [
                    "application/json"
                ],
                "tags": [
                    "Stacks"
                ],
                "summary": "Get KubeConfig by stack",
                "parameters": [
                    {
                        "type": "string",
                        "description": "organizationId",
                        "name": "organizationId",
                        "in": "path",
                        "required": true
                    },
                    {
                        "type": "string",
                        "description": "organizationId",
                        "name": "stackId",
                        "in": "path",
                        "required": true
                    }
                ],
                "responses": {
                    "200": {
                        "description": "OK",
                        "schema": {
                            "$ref": "#/definitions/github_com_openinfradev_tks-api_pkg_domain.GetStackKubeConfigResponse"
                        }
                    }
                }
            }
        },
        "/organizations/{organizationId}/stacks/{stackId}/status": {
            "get": {
                "security": [
                    {
                        "JWT": []
                    }
                ],
                "description": "Get Stack Status",
                "consumes": [
                    "application/json"
                ],
                "produces": [
                    "application/json"
                ],
                "tags": [
                    "Stacks"
                ],
                "summary": "Get Stack Status",
                "parameters": [
                    {
                        "type": "string",
                        "description": "organizationId",
                        "name": "organizationId",
                        "in": "path",
                        "required": true
                    },
                    {
                        "type": "string",
                        "description": "stackId",
                        "name": "stackId",
                        "in": "path",
                        "required": true
                    }
                ],
                "responses": {
                    "200": {
                        "description": "OK",
                        "schema": {
                            "$ref": "#/definitions/github_com_openinfradev_tks-api_pkg_domain.GetStackStatusResponse"
                        }
                    }
                }
            }
        },
        "/organizations/{organizationId}/system-notification-rules": {
            "get": {
                "security": [
                    {
                        "JWT": []
                    }
                ],
                "description": "Get SystemNotificationRules",
                "consumes": [
                    "application/json"
                ],
                "produces": [
                    "application/json"
                ],
                "tags": [
                    "SystemNotificationRules"
                ],
                "summary": "Get SystemNotificationRules",
                "parameters": [
                    {
                        "type": "string",
                        "description": "pageSize",
                        "name": "limit",
                        "in": "query"
                    },
                    {
                        "type": "string",
                        "description": "pageNumber",
                        "name": "page",
                        "in": "query"
                    },
                    {
                        "type": "string",
                        "description": "sortColumn",
                        "name": "soertColumn",
                        "in": "query"
                    },
                    {
                        "type": "string",
                        "description": "sortOrder",
                        "name": "sortOrder",
                        "in": "query"
                    },
                    {
                        "type": "array",
                        "items": {
                            "type": "string"
                        },
                        "collectionFormat": "csv",
                        "description": "filters",
                        "name": "filters",
                        "in": "query"
                    }
                ],
                "responses": {
                    "200": {
                        "description": "OK",
                        "schema": {
                            "$ref": "#/definitions/github_com_openinfradev_tks-api_pkg_domain.GetSystemNotificationRulesResponse"
                        }
                    }
                }
            },
            "post": {
                "security": [
                    {
                        "JWT": []
                    }
                ],
                "description": "Create SystemNotificationRule",
                "consumes": [
                    "application/json"
                ],
                "produces": [
                    "application/json"
                ],
                "tags": [
                    "SystemNotificationRules"
                ],
                "summary": "Create SystemNotificationRule",
                "parameters": [
                    {
                        "description": "create stack template request",
                        "name": "body",
                        "in": "body",
                        "required": true,
                        "schema": {
                            "$ref": "#/definitions/github_com_openinfradev_tks-api_pkg_domain.CreateSystemNotificationRuleRequest"
                        }
                    }
                ],
                "responses": {
                    "200": {
                        "description": "OK",
                        "schema": {
                            "$ref": "#/definitions/github_com_openinfradev_tks-api_pkg_domain.CreateSystemNotificationRuleResponse"
                        }
                    }
                }
            }
        },
        "/organizations/{organizationId}/system-notification-rules/name/{name}/existence": {
            "get": {
                "security": [
                    {
                        "JWT": []
                    }
                ],
                "description": "Check name for systemNotificationRule",
                "consumes": [
                    "application/json"
                ],
                "produces": [
                    "application/json"
                ],
                "tags": [
                    "SystemNotificationRules"
                ],
                "summary": "Check name for systemNotificationRule",
                "parameters": [
                    {
                        "type": "string",
                        "description": "name",
                        "name": "name",
                        "in": "path",
                        "required": true
                    }
                ],
                "responses": {
                    "200": {
                        "description": "OK",
                        "schema": {
                            "$ref": "#/definitions/github_com_openinfradev_tks-api_pkg_domain.CheckSystemNotificationRuleNameResponse"
                        }
                    }
                }
            }
        },
        "/organizations/{organizationId}/system-notification-rules/{systemNotificationRuleId}": {
            "get": {
                "security": [
                    {
                        "JWT": []
                    }
                ],
                "description": "Get SystemNotificationRule",
                "consumes": [
                    "application/json"
                ],
                "produces": [
                    "application/json"
                ],
                "tags": [
                    "SystemNotificationRules"
                ],
                "summary": "Get SystemNotificationRule",
                "parameters": [
                    {
                        "type": "string",
                        "description": "systemNotificationRuleId",
                        "name": "systemNotificationRuleId",
                        "in": "path",
                        "required": true
                    }
                ],
                "responses": {
                    "200": {
                        "description": "OK",
                        "schema": {
                            "$ref": "#/definitions/github_com_openinfradev_tks-api_pkg_domain.GetSystemNotificationRuleResponse"
                        }
                    }
                }
            },
            "put": {
                "security": [
                    {
                        "JWT": []
                    }
                ],
                "description": "Update SystemNotificationRule",
                "consumes": [
                    "application/json"
                ],
                "produces": [
                    "application/json"
                ],
                "tags": [
                    "SystemNotificationRules"
                ],
                "summary": "Update SystemNotificationRule",
                "parameters": [
                    {
                        "description": "Update systemNotificationRule request",
                        "name": "body",
                        "in": "body",
                        "required": true,
                        "schema": {
                            "$ref": "#/definitions/github_com_openinfradev_tks-api_pkg_domain.UpdateSystemNotificationRuleRequest"
                        }
                    }
                ],
                "responses": {
                    "200": {
                        "description": "OK"
                    }
                }
            },
            "delete": {
                "security": [
                    {
                        "JWT": []
                    }
                ],
                "description": "Delete SystemNotificationRule",
                "consumes": [
                    "application/json"
                ],
                "produces": [
                    "application/json"
                ],
                "tags": [
                    "SystemNotificationRules"
                ],
                "summary": "Delete SystemNotificationRule",
                "parameters": [
                    {
                        "type": "string",
                        "description": "systemNotificationRuleId",
                        "name": "systemNotificationRuleId",
                        "in": "path",
                        "required": true
                    }
                ],
                "responses": {
                    "200": {
                        "description": "OK"
                    }
                }
            }
        },
        "/organizations/{organizationId}/system-notification-templates": {
            "get": {
                "security": [
                    {
                        "JWT": []
                    }
                ],
                "description": "Get Organization SystemNotificationTemplates",
                "consumes": [
                    "application/json"
                ],
                "produces": [
                    "application/json"
                ],
                "tags": [
                    "SystemNotificationTemplates"
                ],
                "summary": "Get Organization SystemNotificationTemplates",
                "parameters": [
                    {
                        "type": "string",
                        "description": "pageSize",
                        "name": "limit",
                        "in": "query"
                    },
                    {
                        "type": "string",
                        "description": "pageNumber",
                        "name": "page",
                        "in": "query"
                    },
                    {
                        "type": "string",
                        "description": "sortColumn",
                        "name": "soertColumn",
                        "in": "query"
                    },
                    {
                        "type": "string",
                        "description": "sortOrder",
                        "name": "sortOrder",
                        "in": "query"
                    },
                    {
                        "type": "array",
                        "items": {
                            "type": "string"
                        },
                        "collectionFormat": "csv",
                        "description": "filters",
                        "name": "filters",
                        "in": "query"
                    }
                ],
                "responses": {
                    "200": {
                        "description": "OK",
                        "schema": {
                            "$ref": "#/definitions/github_com_openinfradev_tks-api_pkg_domain.GetSystemNotificationTemplatesResponse"
                        }
                    }
                }
            },
            "put": {
                "security": [
                    {
                        "JWT": []
                    }
                ],
                "description": "Remove organization systemNotificationTemplates",
                "consumes": [
                    "application/json"
                ],
                "produces": [
                    "application/json"
                ],
                "tags": [
                    "SystemNotificationTemplates"
                ],
                "summary": "Remove organization systemNotificationTemplates",
                "parameters": [
                    {
                        "description": "Remove organization systemNotification templates request",
                        "name": "body",
                        "in": "body",
                        "required": true,
                        "schema": {
                            "$ref": "#/definitions/github_com_openinfradev_tks-api_pkg_domain.RemoveOrganizationSystemNotificationTemplatesRequest"
                        }
                    }
                ],
                "responses": {
                    "200": {
                        "description": "OK"
                    }
                }
            },
            "post": {
                "security": [
                    {
                        "JWT": []
                    }
                ],
                "description": "Add organization systemNotificationTemplates",
                "consumes": [
                    "application/json"
                ],
                "produces": [
                    "application/json"
                ],
                "tags": [
                    "SystemNotificationTemplates"
                ],
                "summary": "Add organization systemNotificationTemplates",
                "parameters": [
                    {
                        "description": "Add organization systemNotification templates request",
                        "name": "body",
                        "in": "body",
                        "required": true,
                        "schema": {
                            "$ref": "#/definitions/github_com_openinfradev_tks-api_pkg_domain.AddOrganizationSystemNotificationTemplatesRequest"
                        }
                    }
                ],
                "responses": {
                    "200": {
                        "description": "OK"
                    }
                }
            }
        },
        "/organizations/{organizationId}/system-notifications": {
            "get": {
                "security": [
                    {
                        "JWT": []
                    }
                ],
                "description": "Get SystemNotifications",
                "consumes": [
                    "application/json"
                ],
                "produces": [
                    "application/json"
                ],
                "tags": [
                    "SystemNotifications"
                ],
                "summary": "Get SystemNotifications",
                "parameters": [
                    {
                        "type": "string",
                        "description": "organizationId",
                        "name": "organizationId",
                        "in": "path",
                        "required": true
                    },
                    {
                        "type": "string",
                        "description": "pageSize",
                        "name": "limit",
                        "in": "query"
                    },
                    {
                        "type": "string",
                        "description": "pageNumber",
                        "name": "page",
                        "in": "query"
                    },
                    {
                        "type": "string",
                        "description": "sortColumn",
                        "name": "soertColumn",
                        "in": "query"
                    },
                    {
                        "type": "string",
                        "description": "sortOrder",
                        "name": "sortOrder",
                        "in": "query"
                    },
                    {
                        "type": "array",
                        "items": {
                            "type": "string"
                        },
                        "collectionFormat": "csv",
                        "description": "filters",
                        "name": "filters",
                        "in": "query"
                    }
                ],
                "responses": {
                    "200": {
                        "description": "OK",
                        "schema": {
                            "$ref": "#/definitions/github_com_openinfradev_tks-api_pkg_domain.GetSystemNotificationsResponse"
                        }
                    }
                }
            }
        },
        "/organizations/{organizationId}/system-notifications/{systemNotificationId}": {
            "get": {
                "security": [
                    {
                        "JWT": []
                    }
                ],
                "description": "Get SystemNotification",
                "consumes": [
                    "application/json"
                ],
                "produces": [
                    "application/json"
                ],
                "tags": [
                    "SystemNotifications"
                ],
                "summary": "Get SystemNotification",
                "parameters": [
                    {
                        "type": "string",
                        "description": "organizationId",
                        "name": "organizationId",
                        "in": "path",
                        "required": true
                    },
                    {
                        "type": "string",
                        "description": "systemNotificationId",
                        "name": "systemNotificationId",
                        "in": "path",
                        "required": true
                    }
                ],
                "responses": {
                    "200": {
                        "description": "OK",
                        "schema": {
                            "$ref": "#/definitions/github_com_openinfradev_tks-api_pkg_domain.GetSystemNotificationResponse"
                        }
                    }
                }
            },
            "put": {
                "security": [
                    {
                        "JWT": []
                    }
                ],
                "description": "Update SystemNotification",
                "consumes": [
                    "application/json"
                ],
                "produces": [
                    "application/json"
                ],
                "tags": [
                    "SystemNotifications"
                ],
                "summary": "Update SystemNotification",
                "parameters": [
                    {
                        "type": "string",
                        "description": "organizationId",
                        "name": "organizationId",
                        "in": "path",
                        "required": true
                    },
                    {
                        "description": "Update cloud setting request",
                        "name": "body",
                        "in": "body",
                        "required": true,
                        "schema": {
                            "$ref": "#/definitions/github_com_openinfradev_tks-api_pkg_domain.UpdateSystemNotificationRequest"
                        }
                    }
                ],
                "responses": {
                    "200": {
                        "description": "OK"
                    }
                }
            },
            "delete": {
                "security": [
                    {
                        "JWT": []
                    }
                ],
                "description": "Delete SystemNotification",
                "consumes": [
                    "application/json"
                ],
                "produces": [
                    "application/json"
                ],
                "tags": [
                    "SystemNotifications"
                ],
                "summary": "Delete SystemNotification",
                "parameters": [
                    {
                        "type": "string",
                        "description": "organizationId",
                        "name": "organizationId",
                        "in": "path",
                        "required": true
                    },
                    {
                        "type": "string",
                        "description": "systemNotificationId",
                        "name": "systemNotificationId",
                        "in": "path",
                        "required": true
                    }
                ],
                "responses": {
                    "200": {
                        "description": "OK"
                    }
                }
            }
        },
        "/organizations/{organizationId}/system-notifications/{systemNotificationId}/actions": {
            "post": {
                "security": [
                    {
                        "JWT": []
                    }
                ],
                "description": "Create systemNotification action",
                "consumes": [
                    "application/json"
                ],
                "produces": [
                    "application/json"
                ],
                "tags": [
                    "SystemNotifications"
                ],
                "summary": "Create systemNotification action",
                "parameters": [
                    {
                        "type": "string",
                        "description": "organizationId",
                        "name": "organizationId",
                        "in": "path",
                        "required": true
                    }
                ],
                "responses": {
                    "200": {
                        "description": "OK"
                    }
                }
            }
        },
        "/organizations/{organizationId}/users": {
            "get": {
                "security": [
                    {
                        "JWT": []
                    }
                ],
                "description": "Get user list",
                "consumes": [
                    "application/json"
                ],
                "produces": [
                    "application/json"
                ],
                "tags": [
                    "Users"
                ],
                "summary": "Get user list",
                "parameters": [
                    {
                        "type": "string",
                        "description": "organizationId",
                        "name": "organizationId",
                        "in": "path",
                        "required": true
                    },
                    {
                        "type": "string",
                        "description": "pageSize",
                        "name": "limit",
                        "in": "query"
                    },
                    {
                        "type": "string",
                        "description": "pageNumber",
                        "name": "page",
                        "in": "query"
                    },
                    {
                        "type": "string",
                        "description": "sortColumn",
                        "name": "soertColumn",
                        "in": "query"
                    },
                    {
                        "type": "string",
                        "description": "sortOrder",
                        "name": "sortOrder",
                        "in": "query"
                    },
                    {
                        "type": "array",
                        "items": {
                            "type": "string"
                        },
                        "collectionFormat": "csv",
                        "description": "filters",
                        "name": "filters",
                        "in": "query"
                    }
                ],
                "responses": {
                    "200": {
                        "description": "OK",
                        "schema": {
                            "type": "array",
                            "items": {
                                "$ref": "#/definitions/github_com_openinfradev_tks-api_pkg_domain.ListUserBody"
                            }
                        }
                    }
                }
            },
            "post": {
                "security": [
                    {
                        "JWT": []
                    }
                ],
                "description": "Create user",
                "consumes": [
                    "application/json"
                ],
                "produces": [
                    "application/json"
                ],
                "tags": [
                    "Users"
                ],
                "summary": "Create user",
                "parameters": [
                    {
                        "type": "string",
                        "description": "organizationId",
                        "name": "organizationId",
                        "in": "path",
                        "required": true
                    },
                    {
                        "description": "create user request",
                        "name": "body",
                        "in": "body",
                        "required": true,
                        "schema": {
                            "$ref": "#/definitions/github_com_openinfradev_tks-api_pkg_domain.CreateUserRequest"
                        }
                    }
                ],
                "responses": {
                    "200": {
                        "description": "create user response",
                        "schema": {
                            "$ref": "#/definitions/github_com_openinfradev_tks-api_pkg_domain.CreateUserResponse"
                        }
                    }
                }
            }
        },
        "/organizations/{organizationId}/users/account-id/{accountId}/existence": {
            "get": {
                "security": [
                    {
                        "JWT": []
                    }
                ],
                "description": "return true when accountId exists",
                "produces": [
                    "application/json"
                ],
                "tags": [
                    "Users"
                ],
                "summary": "Get user id existence",
                "parameters": [
                    {
                        "type": "string",
                        "description": "organizationId",
                        "name": "organizationId",
                        "in": "path",
                        "required": true
                    },
                    {
                        "type": "string",
                        "description": "accountId",
                        "name": "accountId",
                        "in": "path",
                        "required": true
                    }
                ],
                "responses": {
                    "200": {
                        "description": "OK",
                        "schema": {
                            "$ref": "#/definitions/github_com_openinfradev_tks-api_pkg_domain.CheckExistedResponse"
                        }
                    }
                }
            }
        },
        "/organizations/{organizationId}/users/email/{email}/existence": {
            "get": {
                "security": [
                    {
                        "JWT": []
                    }
                ],
                "description": "return true when email exists",
                "produces": [
                    "application/json"
                ],
                "tags": [
                    "Users"
                ],
                "summary": "Get user email existence",
                "parameters": [
                    {
                        "type": "string",
                        "description": "organizationId",
                        "name": "organizationId",
                        "in": "path",
                        "required": true
                    },
                    {
                        "type": "string",
                        "description": "email",
                        "name": "accountId",
                        "in": "path",
                        "required": true
                    }
                ],
                "responses": {
                    "200": {
                        "description": "OK",
                        "schema": {
                            "$ref": "#/definitions/github_com_openinfradev_tks-api_pkg_domain.CheckExistedResponse"
                        }
                    }
                }
            }
        },
        "/organizations/{organizationId}/users/{accountId}": {
            "get": {
                "security": [
                    {
                        "JWT": []
                    }
                ],
                "description": "Get user detail",
                "consumes": [
                    "application/json"
                ],
                "produces": [
                    "application/json"
                ],
                "tags": [
                    "Users"
                ],
                "summary": "Get user detail",
                "parameters": [
                    {
                        "type": "string",
                        "description": "organizationId",
                        "name": "organizationId",
                        "in": "path",
                        "required": true
                    },
                    {
                        "type": "string",
                        "description": "accountId",
                        "name": "accountId",
                        "in": "path",
                        "required": true
                    }
                ],
                "responses": {
                    "200": {
                        "description": "OK",
                        "schema": {
                            "$ref": "#/definitions/github_com_openinfradev_tks-api_pkg_domain.GetUserResponse"
                        }
                    }
                }
            },
            "put": {
                "security": [
                    {
                        "JWT": []
                    }
                ],
                "description": "Update user",
                "consumes": [
                    "application/json"
                ],
                "produces": [
                    "application/json"
                ],
                "tags": [
                    "Users"
                ],
                "summary": "Update user",
                "parameters": [
                    {
                        "type": "string",
                        "description": "organizationId",
                        "name": "organizationId",
                        "in": "path",
                        "required": true
                    },
                    {
                        "type": "string",
                        "description": "accountId",
                        "name": "accountId",
                        "in": "path",
                        "required": true
                    },
                    {
                        "description": "input",
                        "name": "body",
                        "in": "body",
                        "required": true,
                        "schema": {
                            "$ref": "#/definitions/github_com_openinfradev_tks-api_pkg_domain.UpdateUserRequest"
                        }
                    }
                ],
                "responses": {
                    "200": {
                        "description": "OK",
                        "schema": {
                            "$ref": "#/definitions/github_com_openinfradev_tks-api_pkg_domain.UpdateUserResponse"
                        }
                    }
                }
            },
            "delete": {
                "security": [
                    {
                        "JWT": []
                    }
                ],
                "description": "Delete user",
                "consumes": [
                    "application/json"
                ],
                "produces": [
                    "application/json"
                ],
                "tags": [
                    "Users"
                ],
                "summary": "Delete user",
                "parameters": [
                    {
                        "type": "string",
                        "description": "organizationId",
                        "name": "organizationId",
                        "in": "path",
                        "required": true
                    },
                    {
                        "type": "string",
                        "description": "accountId",
                        "name": "accountId",
                        "in": "path",
                        "required": true
                    }
                ],
                "responses": {
                    "200": {
                        "description": "OK"
                    }
                }
            }
        },
        "/organizations/{organizationId}/users/{accountId}/permissions": {
            "get": {
                "security": [
                    {
                        "JWT": []
                    }
                ],
                "description": "Get Permissions By Account ID",
                "produces": [
                    "application/json"
                ],
                "tags": [
                    "Users"
                ],
                "summary": "Get Permissions By Account ID",
                "parameters": [
                    {
                        "type": "string",
                        "description": "Organization ID",
                        "name": "organizationId",
                        "in": "path",
                        "required": true
                    },
                    {
                        "type": "string",
                        "description": "Account ID",
                        "name": "accountId",
                        "in": "path",
                        "required": true
                    }
                ],
                "responses": {
                    "200": {
                        "description": "OK",
                        "schema": {
                            "$ref": "#/definitions/github_com_openinfradev_tks-api_pkg_domain.GetUsersPermissionsResponse"
                        }
                    }
                }
            }
        },
        "/organizations/{organizationId}/users/{accountId}/reset-password": {
            "put": {
                "security": [
                    {
                        "JWT": []
                    }
                ],
                "description": "Reset user's password as temporary password by admin and send email to user",
                "consumes": [
                    "application/json"
                ],
                "produces": [
                    "application/json"
                ],
                "tags": [
                    "Users"
                ],
                "summary": "Reset user's password as temporary password by admin",
                "parameters": [
                    {
                        "type": "string",
                        "description": "organizationId",
                        "name": "organizationId",
                        "in": "path",
                        "required": true
                    },
                    {
                        "type": "string",
                        "description": "accountId",
                        "name": "accountId",
                        "in": "path",
                        "required": true
                    }
                ],
                "responses": {
                    "200": {
                        "description": "OK"
                    }
                }
            }
        },
        "/permissions/templates": {
            "get": {
                "security": [
                    {
                        "JWT": []
                    }
                ],
                "description": "Get Permission Templates",
                "consumes": [
                    "application/json"
                ],
                "produces": [
                    "application/json"
                ],
                "tags": [
                    "Permission"
                ],
                "summary": "Get Permission Templates",
                "responses": {
                    "200": {
                        "description": "OK",
                        "schema": {
                            "$ref": "#/definitions/github_com_openinfradev_tks-api_pkg_domain.PermissionSetResponse"
                        }
                    }
                }
            }
        },
        "/policy-templates/rego-compile": {
            "post": {
                "security": [
                    {
                        "JWT": []
                    }
                ],
                "description": "Rego 코드 컴파일 및 파라미터 파싱을 수행한다. 파라미터 파싱을 위해서는 먼저 컴파일이 성공해야 하며, parseParameter를 false로 하면 컴파일만 수행할 수 있다.",
                "consumes": [
                    "application/json"
                ],
                "produces": [
                    "application/json"
                ],
                "tags": [
                    "PolicyTemplate"
                ],
                "summary": "[CompileRego] Rego 코드 컴파일 및 파라미터 파싱",
                "parameters": [
                    {
                        "type": "boolean",
                        "description": "파라미터 파싱 여부",
                        "name": "parseParameter",
                        "in": "query",
                        "required": true
                    },
                    {
                        "description": "Rego 코드",
                        "name": "body",
                        "in": "body",
                        "required": true,
                        "schema": {
                            "$ref": "#/definitions/github_com_openinfradev_tks-api_pkg_domain.RegoCompileRequest"
                        }
                    }
                ],
                "responses": {
                    "200": {
                        "description": "OK",
                        "schema": {
                            "$ref": "#/definitions/github_com_openinfradev_tks-api_pkg_domain.RegoCompileResponse"
                        }
                    }
                }
            }
        },
        "/system-api/organizations/{organizationId}/system-notifications": {
            "post": {
                "security": [
                    {
                        "JWT": []
                    }
                ],
                "description": "Create systemNotification. ADMIN ONLY",
                "consumes": [
                    "application/json"
                ],
                "produces": [
                    "application/json"
                ],
                "tags": [
                    "SystemNotifications"
                ],
                "summary": "Create systemNotification. ADMIN ONLY",
                "parameters": [
                    {
                        "type": "string",
                        "description": "organizationId",
                        "name": "organizationId",
                        "in": "path",
                        "required": true
                    }
                ],
                "responses": {
                    "200": {
                        "description": "OK"
                    }
                }
            }
        }
    },
    "definitions": {
        "github_com_openinfradev_tks-api_internal_model.AppServeApp": {
            "type": "object",
            "properties": {
                "appServeAppTasks": {
                    "type": "array",
                    "items": {
                        "$ref": "#/definitions/github_com_openinfradev_tks-api_internal_model.AppServeAppTask"
                    }
                },
                "appType": {
                    "description": "appType (spring/springboot)",
                    "type": "string"
                },
                "createdAt": {
                    "type": "string"
                },
                "deletedAt": {
                    "type": "string"
                },
                "endpointUrl": {
                    "description": "endpoint URL of deployed app",
                    "type": "string"
                },
                "grafanaUrl": {
                    "description": "grafana dashboard URL for deployed app",
                    "type": "string"
                },
                "id": {
                    "type": "string"
                },
                "name": {
                    "description": "application name",
                    "type": "string"
                },
                "namespace": {
                    "description": "application namespace",
                    "type": "string"
                },
                "organizationId": {
                    "description": "contractId is a contract ID which this app belongs to",
                    "type": "string"
                },
                "previewEndpointUrl": {
                    "description": "preview svc endpoint URL in B/G deployment",
                    "type": "string"
                },
                "projectId": {
                    "description": "project ID which this app belongs to",
                    "type": "string"
                },
                "status": {
                    "description": "status is status of deployed app",
                    "type": "string"
                },
                "targetClusterId": {
                    "description": "target cluster to which the app is deployed",
                    "type": "string"
                },
                "targetClusterName": {
                    "description": "target cluster name",
                    "type": "string"
                },
                "type": {
                    "description": "type (build/deploy/all)",
                    "type": "string"
                },
                "updatedAt": {
                    "type": "string"
                }
            }
        },
        "github_com_openinfradev_tks-api_internal_model.AppServeAppTask": {
            "type": "object",
            "properties": {
                "appConfig": {
                    "description": "java app config",
                    "type": "string"
                },
                "appSecret": {
                    "description": "java app secret",
                    "type": "string"
                },
                "appServeAppId": {
                    "description": "ID for appServeApp that this task belongs to",
                    "type": "string"
                },
                "artifactUrl": {
                    "description": "URL of java app artifact (Eg, Jar)",
                    "type": "string"
                },
                "availableRollback": {
                    "type": "boolean"
                },
                "createdAt": {
                    "description": "createdAt is  a creation timestamp for the application",
                    "type": "string"
                },
                "deletedAt": {
                    "type": "string"
                },
                "executablePath": {
                    "description": "Executable path of app image",
                    "type": "string"
                },
                "extraEnv": {
                    "description": "env variable list for java app",
                    "type": "string"
                },
                "helmRevision": {
                    "description": "revision of deployed helm release",
                    "type": "integer"
                },
                "id": {
                    "type": "string"
                },
                "imageUrl": {
                    "description": "URL of built image for app",
                    "type": "string"
                },
                "output": {
                    "description": "output for task result",
                    "type": "string"
                },
                "port": {
                    "description": "java app port",
                    "type": "string"
                },
                "profile": {
                    "description": "java app profile",
                    "type": "string"
                },
                "pvAccessMode": {
                    "type": "string"
                },
                "pvEnabled": {
                    "type": "boolean"
                },
                "pvMountPath": {
                    "type": "string"
                },
                "pvSize": {
                    "type": "string"
                },
                "pvStorageClass": {
                    "type": "string"
                },
                "resourceSpec": {
                    "description": "resource spec of app pod",
                    "type": "string"
                },
                "rollbackVersion": {
                    "description": "rollback target version",
                    "type": "string"
                },
                "status": {
                    "description": "status is app status",
                    "type": "string"
                },
                "strategy": {
                    "description": "deployment strategy (eg, rolling-update)",
                    "type": "string"
                },
                "updatedAt": {
                    "type": "string"
                },
                "version": {
                    "description": "application version",
                    "type": "string"
                }
            }
        },
        "github_com_openinfradev_tks-api_pkg_domain.ActionResponse": {
            "type": "object",
            "properties": {
                "body": {
                    "type": "object",
                    "additionalProperties": {
                        "type": "string"
                    }
                },
                "method": {
                    "type": "string"
                },
                "name": {
                    "description": "ENDPOINT (화면보기), PREVIEW (미리보기), PROMOTE (배포), ABORT (중단)",
                    "type": "string"
                },
                "type": {
                    "description": "LINK, API",
                    "type": "string"
                },
                "uri": {
                    "type": "string"
                }
            }
        },
        "github_com_openinfradev_tks-api_pkg_domain.AddOrganizationStackTemplatesRequest": {
            "type": "object",
            "required": [
                "stackTemplateIds"
            ],
            "properties": {
                "stackTemplateIds": {
                    "type": "array",
                    "items": {
                        "type": "string"
                    }
                }
            }
        },
        "github_com_openinfradev_tks-api_pkg_domain.AddOrganizationSystemNotificationTemplatesRequest": {
            "type": "object",
            "required": [
                "systemNotificationTemplateIds"
            ],
            "properties": {
                "systemNotificationTemplateIds": {
                    "type": "array",
                    "items": {
                        "type": "string"
                    }
                }
            }
        },
        "github_com_openinfradev_tks-api_pkg_domain.AddProjectMemberRequest": {
            "type": "object",
            "properties": {
                "projectMembers": {
                    "type": "array",
                    "items": {
                        "$ref": "#/definitions/github_com_openinfradev_tks-api_pkg_domain.ProjectMemberRequest"
                    }
                }
            }
        },
        "github_com_openinfradev_tks-api_pkg_domain.AppGroupResponse": {
            "type": "object",
            "properties": {
                "appGroupType": {
                    "$ref": "#/definitions/github_com_openinfradev_tks-api_pkg_domain.AppGroupType"
                },
                "clusterId": {
                    "type": "string"
                },
                "createdAt": {
                    "type": "string"
                },
                "creator": {
                    "$ref": "#/definitions/github_com_openinfradev_tks-api_pkg_domain.SimpleUserResponse"
                },
                "description": {
                    "type": "string"
                },
                "id": {
                    "type": "string"
                },
                "name": {
                    "type": "string"
                },
                "status": {
                    "$ref": "#/definitions/github_com_openinfradev_tks-api_pkg_domain.AppGroupStatus"
                },
                "statusDesc": {
                    "type": "string"
                },
                "updatedAt": {
                    "type": "string"
                },
                "updator": {
                    "$ref": "#/definitions/github_com_openinfradev_tks-api_pkg_domain.SimpleUserResponse"
                },
                "workflowId": {
                    "type": "string"
                }
            }
        },
        "github_com_openinfradev_tks-api_pkg_domain.AppGroupStatus": {
            "type": "integer",
            "enum": [
                0,
                1,
                2,
                3,
                4,
                5,
                6
            ],
            "x-enum-varnames": [
                "AppGroupStatus_PENDING",
                "AppGroupStatus_INSTALLING",
                "AppGroupStatus_RUNNING",
                "AppGroupStatus_DELETING",
                "AppGroupStatus_DELETED",
                "AppGroupStatus_INSTALL_ERROR",
                "AppGroupStatus_DELETE_ERROR"
            ]
        },
        "github_com_openinfradev_tks-api_pkg_domain.AppGroupType": {
            "type": "integer",
            "enum": [
                0,
                1,
                2
            ],
            "x-enum-varnames": [
                "AppGroupType_UNSPECIFIED",
                "AppGroupType_LMA",
                "AppGroupType_SERVICE_MESH"
            ]
        },
        "github_com_openinfradev_tks-api_pkg_domain.AppServeAppResponse": {
            "type": "object",
            "properties": {
                "appServeAppTasks": {
                    "type": "array",
                    "items": {
                        "$ref": "#/definitions/github_com_openinfradev_tks-api_pkg_domain.AppServeAppTaskResponse"
                    }
                },
                "appType": {
                    "description": "appType (spring/springboot)",
                    "type": "string"
                },
                "createdAt": {
                    "type": "string"
                },
                "deletedAt": {
                    "type": "string"
                },
                "endpointUrl": {
                    "description": "endpoint URL of deployed app",
                    "type": "string"
                },
                "grafanaUrl": {
                    "description": "grafana dashboard URL for deployed app",
                    "type": "string"
                },
                "id": {
                    "type": "string"
                },
                "name": {
                    "description": "application name",
                    "type": "string"
                },
                "namespace": {
                    "description": "application namespace",
                    "type": "string"
                },
                "organizationId": {
                    "description": "contractId is a contract ID which this app belongs to",
                    "type": "string"
                },
                "previewEndpointUrl": {
                    "description": "preview svc endpoint URL in B/G deployment",
                    "type": "string"
                },
                "projectId": {
                    "description": "project ID which this app belongs to",
                    "type": "string"
                },
                "status": {
                    "description": "status is status of deployed app",
                    "type": "string"
                },
                "targetClusterId": {
                    "description": "target cluster to which the app is deployed",
                    "type": "string"
                },
                "targetClusterName": {
                    "description": "target cluster name",
                    "type": "string"
                },
                "type": {
                    "description": "type (build/deploy/all)",
                    "type": "string"
                },
                "updatedAt": {
                    "type": "string"
                }
            }
        },
        "github_com_openinfradev_tks-api_pkg_domain.AppServeAppTaskResponse": {
            "type": "object",
            "properties": {
                "appConfig": {
                    "description": "java app config",
                    "type": "string"
                },
                "appSecret": {
                    "description": "java app secret",
                    "type": "string"
                },
                "appServeAppId": {
                    "description": "ID for appServeApp that this task belongs to",
                    "type": "string"
                },
                "artifactUrl": {
                    "description": "URL of java app artifact (Eg, Jar)",
                    "type": "string"
                },
                "availableRollback": {
                    "type": "boolean"
                },
                "createdAt": {
                    "description": "createdAt is  a creation timestamp for the application",
                    "type": "string"
                },
                "deletedAt": {
                    "type": "string"
                },
                "executablePath": {
                    "description": "Executable path of app image",
                    "type": "string"
                },
                "extraEnv": {
                    "description": "env variable list for java app",
                    "type": "string"
                },
                "helmRevision": {
                    "description": "revision of deployed helm release",
                    "type": "integer"
                },
                "id": {
                    "type": "string"
                },
                "imageUrl": {
                    "description": "URL of built image for app",
                    "type": "string"
                },
                "output": {
                    "description": "output for task result",
                    "type": "string"
                },
                "port": {
                    "description": "java app port",
                    "type": "string"
                },
                "profile": {
                    "description": "java app profile",
                    "type": "string"
                },
                "pvAccessMode": {
                    "type": "string"
                },
                "pvEnabled": {
                    "type": "boolean"
                },
                "pvMountPath": {
                    "type": "string"
                },
                "pvSize": {
                    "type": "string"
                },
                "pvStorageClass": {
                    "type": "string"
                },
                "resourceSpec": {
                    "description": "resource spec of app pod",
                    "type": "string"
                },
                "rollbackVersion": {
                    "description": "rollback target version",
                    "type": "string"
                },
                "status": {
                    "description": "status is app status",
                    "type": "string"
                },
                "strategy": {
                    "description": "deployment strategy (eg, rolling-update)",
                    "type": "string"
                },
                "updatedAt": {
                    "type": "string"
                },
                "version": {
                    "description": "application version",
                    "type": "string"
                }
            }
        },
        "github_com_openinfradev_tks-api_pkg_domain.ApplicationResponse": {
            "type": "object",
            "properties": {
                "appGroupId": {
                    "type": "string"
                },
                "applicationType": {
                    "$ref": "#/definitions/github_com_openinfradev_tks-api_pkg_domain.ApplicationType"
                },
                "createdAt": {
                    "type": "string"
                },
                "endpoint": {
                    "type": "string"
                },
                "id": {
                    "type": "string"
                },
                "metadata": {
                    "type": "string"
                },
                "updatedAt": {
                    "type": "string"
                }
            }
        },
        "github_com_openinfradev_tks-api_pkg_domain.ApplicationType": {
            "type": "integer",
            "enum": [
                0,
                1,
                2,
                3,
                4,
                5,
                6,
                7,
                8,
                9,
                10
            ],
            "x-enum-varnames": [
                "ApplicationType_UNSPECIFIED",
                "ApplicationType_THANOS",
                "ApplicationType_PROMETHEUS",
                "ApplicationType_GRAFANA",
                "ApplicationType_KIALI",
                "ApplicationType_KIBANA",
                "ApplicationType_ELASTICSERCH",
                "ApplicationType_CLOUD_CONSOLE",
                "ApplicationType_HORIZON",
                "ApplicationType_JAEGER",
                "ApplicationType_KUBERNETES_DASHBOARD"
            ]
        },
        "github_com_openinfradev_tks-api_pkg_domain.AuditResponse": {
            "type": "object",
            "properties": {
                "clientIP": {
                    "type": "string"
                },
                "createdAt": {
                    "type": "string"
                },
                "description": {
                    "type": "string"
                },
                "group": {
                    "type": "string"
                },
                "id": {
                    "type": "string"
                },
                "message": {
                    "type": "string"
                },
                "organization": {
                    "$ref": "#/definitions/github_com_openinfradev_tks-api_pkg_domain.SimpleOrganizationResponse"
                },
                "organizationId": {
                    "type": "string"
                },
                "updatedAt": {
                    "type": "string"
                },
                "user": {
                    "$ref": "#/definitions/github_com_openinfradev_tks-api_pkg_domain.SimpleUserResponse"
                }
            }
        },
        "github_com_openinfradev_tks-api_pkg_domain.Axis": {
            "type": "object",
            "properties": {
                "data": {
                    "type": "array",
                    "items": {
                        "type": "string"
                    }
                }
            }
        },
        "github_com_openinfradev_tks-api_pkg_domain.BootstrapKubeconfig": {
            "type": "object",
            "properties": {
                "expiration": {
                    "type": "integer"
                }
            }
        },
        "github_com_openinfradev_tks-api_pkg_domain.ChartData": {
            "type": "object",
            "properties": {
                "podCounts": {
                    "type": "array",
                    "items": {
                        "$ref": "#/definitions/github_com_openinfradev_tks-api_pkg_domain.PodCount"
                    }
                },
                "series": {
                    "type": "array",
                    "items": {
                        "$ref": "#/definitions/github_com_openinfradev_tks-api_pkg_domain.Unit"
                    }
                },
                "xAxis": {
                    "$ref": "#/definitions/github_com_openinfradev_tks-api_pkg_domain.Axis"
                },
                "yAxis": {
                    "$ref": "#/definitions/github_com_openinfradev_tks-api_pkg_domain.Axis"
                }
            }
        },
        "github_com_openinfradev_tks-api_pkg_domain.CheckCloudAccountAwsAccountIdResponse": {
            "type": "object",
            "properties": {
                "existed": {
                    "type": "boolean"
                }
            }
        },
        "github_com_openinfradev_tks-api_pkg_domain.CheckCloudAccountNameResponse": {
            "type": "object",
            "properties": {
                "existed": {
                    "type": "boolean"
                }
            }
        },
        "github_com_openinfradev_tks-api_pkg_domain.CheckExistedResponse": {
            "type": "object",
            "properties": {
                "existed": {
                    "type": "boolean"
                }
            }
        },
        "github_com_openinfradev_tks-api_pkg_domain.CheckStackTemplateNameResponse": {
            "type": "object",
            "properties": {
                "existed": {
                    "type": "boolean"
                }
            }
        },
        "github_com_openinfradev_tks-api_pkg_domain.CheckSystemNotificationRuleNameResponse": {
            "type": "object",
            "properties": {
                "existed": {
                    "type": "boolean"
                }
            }
        },
        "github_com_openinfradev_tks-api_pkg_domain.CloudAccountResponse": {
            "type": "object",
            "properties": {
                "awsAccountId": {
                    "type": "string"
                },
                "cloudService": {
                    "type": "string"
                },
                "clusters": {
                    "type": "integer"
                },
                "createdAt": {
                    "type": "string"
                },
                "createdIAM": {
                    "type": "boolean"
                },
                "creator": {
                    "$ref": "#/definitions/github_com_openinfradev_tks-api_pkg_domain.SimpleUserResponse"
                },
                "description": {
                    "type": "string"
                },
                "id": {
                    "type": "string"
                },
                "name": {
                    "type": "string"
                },
                "organizationId": {
                    "type": "string"
                },
                "resource": {
                    "type": "string"
                },
                "status": {
                    "type": "string"
                },
                "updatedAt": {
                    "type": "string"
                },
                "updator": {
                    "$ref": "#/definitions/github_com_openinfradev_tks-api_pkg_domain.SimpleUserResponse"
                }
            }
        },
        "github_com_openinfradev_tks-api_pkg_domain.ClusterConfResponse": {
            "type": "object",
            "properties": {
                "tksCpNode": {
                    "type": "integer"
                },
                "tksCpNodeMax": {
                    "type": "integer"
                },
                "tksCpNodeType": {
                    "type": "string"
                },
                "tksInfraNode": {
                    "type": "integer"
                },
                "tksInfraNodeMax": {
                    "type": "integer"
                },
                "tksInfraNodeType": {
                    "type": "string"
                },
                "tksUserNode": {
                    "type": "integer"
                },
                "tksUserNodeMax": {
                    "type": "integer"
                },
                "tksUserNodeType": {
                    "type": "string"
                }
            }
        },
        "github_com_openinfradev_tks-api_pkg_domain.ClusterHost": {
            "type": "object",
            "properties": {
                "name": {
                    "type": "string"
                },
                "status": {
                    "type": "string"
                }
            }
        },
        "github_com_openinfradev_tks-api_pkg_domain.ClusterNode": {
            "type": "object",
            "properties": {
                "command": {
                    "type": "string"
                },
                "hosts": {
                    "type": "array",
                    "items": {
                        "$ref": "#/definitions/github_com_openinfradev_tks-api_pkg_domain.ClusterHost"
                    }
                },
                "registered": {
                    "type": "integer"
                },
                "registering": {
                    "type": "integer"
                },
                "status": {
                    "type": "string"
                },
                "targeted": {
                    "type": "integer"
                },
                "type": {
                    "type": "string"
                },
                "validity": {
                    "type": "integer"
                }
            }
        },
        "github_com_openinfradev_tks-api_pkg_domain.ClusterResponse": {
            "type": "object",
            "properties": {
                "byoClusterEndpointHost": {
                    "type": "string"
                },
                "byoClusterEndpointPort": {
                    "type": "integer"
                },
                "cloudAccount": {
                    "$ref": "#/definitions/github_com_openinfradev_tks-api_pkg_domain.SimpleCloudAccountResponse"
                },
                "cloudService": {
                    "type": "string"
                },
                "clusterType": {
                    "type": "string"
                },
                "conf": {
                    "$ref": "#/definitions/github_com_openinfradev_tks-api_pkg_domain.ClusterConfResponse"
                },
                "createdAt": {
                    "type": "string"
                },
                "creator": {
                    "$ref": "#/definitions/github_com_openinfradev_tks-api_pkg_domain.SimpleUserResponse"
                },
                "description": {
                    "type": "string"
                },
                "favorited": {
                    "type": "boolean"
                },
                "id": {
                    "type": "string"
                },
                "isStack": {
                    "type": "boolean"
                },
                "name": {
                    "type": "string"
                },
                "organizationId": {
                    "type": "string"
                },
                "stackTemplate": {
                    "$ref": "#/definitions/github_com_openinfradev_tks-api_pkg_domain.SimpleStackTemplateResponse"
                },
                "status": {
                    "type": "string"
                },
                "statusDesc": {
                    "type": "string"
                },
                "updatedAt": {
                    "type": "string"
                },
                "updator": {
                    "$ref": "#/definitions/github_com_openinfradev_tks-api_pkg_domain.SimpleUserResponse"
                }
            }
        },
        "github_com_openinfradev_tks-api_pkg_domain.ClusterSiteValuesResponse": {
            "type": "object",
            "properties": {
                "byoClusterEndpointHost": {
                    "type": "string"
                },
                "byoClusterEndpointPort": {
                    "type": "integer"
                },
                "clusterRegion": {
                    "type": "string"
                },
                "clusterType": {
                    "type": "string"
                },
                "sshKeyName": {
                    "type": "string"
                },
                "tksCpNode": {
                    "type": "integer"
                },
                "tksCpNodeMax": {
                    "type": "integer"
                },
                "tksCpNodeType": {
                    "type": "string"
                },
                "tksInfraNode": {
                    "type": "integer"
                },
                "tksInfraNodeMax": {
                    "type": "integer"
                },
                "tksInfraNodeType": {
                    "type": "string"
                },
                "tksUserNode": {
                    "type": "integer"
                },
                "tksUserNodeMax": {
                    "type": "integer"
                },
                "tksUserNodeType": {
                    "type": "string"
                }
            }
        },
        "github_com_openinfradev_tks-api_pkg_domain.CommonDashboardResponse": {
            "type": "object",
            "properties": {
                "result": {
                    "type": "string"
                }
            }
        },
        "github_com_openinfradev_tks-api_pkg_domain.CommonProjectResponse": {
            "type": "object",
            "properties": {
                "result": {
                    "type": "string"
                }
            }
        },
        "github_com_openinfradev_tks-api_pkg_domain.CreateAppGroupRequest": {
            "type": "object",
            "required": [
                "clusterId",
                "name"
            ],
            "properties": {
                "appGroupType": {
                    "type": "string",
                    "enum": [
                        "LMA",
                        "SERVICE_MESH"
                    ]
                },
                "clusterId": {
                    "type": "string"
                },
                "description": {
                    "type": "string"
                },
                "name": {
                    "type": "string"
                }
            }
        },
        "github_com_openinfradev_tks-api_pkg_domain.CreateAppGroupResponse": {
            "type": "object",
            "properties": {
                "id": {
                    "type": "string"
                }
            }
        },
        "github_com_openinfradev_tks-api_pkg_domain.CreateAppServeAppRequest": {
            "type": "object",
            "required": [
                "name",
                "targetClusterId"
            ],
            "properties": {
                "appConfig": {
                    "type": "string"
                },
                "appSecret": {
                    "type": "string"
                },
                "appType": {
                    "description": "springboot spring",
                    "type": "string"
                },
                "artifactUrl": {
                    "type": "string"
                },
                "executablePath": {
                    "type": "string"
                },
                "extraEnv": {
                    "type": "string"
                },
                "imageUrl": {
                    "type": "string"
                },
                "name": {
                    "description": "App",
                    "type": "string"
                },
                "namespace": {
                    "type": "string"
                },
                "port": {
                    "type": "string"
                },
                "profile": {
                    "type": "string"
                },
                "pvAccessMode": {
                    "type": "string"
                },
                "pvEnabled": {
                    "type": "boolean"
                },
                "pvMountPath": {
                    "type": "string"
                },
                "pvSize": {
                    "type": "string"
                },
                "pvStorageClass": {
                    "type": "string"
                },
                "resourceSpec": {
                    "description": "tiny medium large",
                    "type": "string"
                },
                "strategy": {
                    "description": "rolling-update blue-green canary",
                    "type": "string"
                },
                "targetClusterId": {
                    "type": "string"
                },
                "type": {
                    "description": "build deploy all",
                    "type": "string"
                },
                "version": {
                    "description": "Task",
                    "type": "string"
                }
            }
        },
        "github_com_openinfradev_tks-api_pkg_domain.CreateApplicationRequest": {
            "type": "object",
            "properties": {
                "applicationType": {
                    "type": "string"
                },
                "endpoint": {
                    "type": "string"
                },
                "metadata": {
                    "type": "string"
                }
            }
        },
        "github_com_openinfradev_tks-api_pkg_domain.CreateAuditRequest": {
            "type": "object"
        },
        "github_com_openinfradev_tks-api_pkg_domain.CreateAuditResponse": {
            "type": "object"
        },
        "github_com_openinfradev_tks-api_pkg_domain.CreateBootstrapKubeconfigResponse": {
            "type": "object",
            "properties": {
                "kubeconfig": {
                    "$ref": "#/definitions/github_com_openinfradev_tks-api_pkg_domain.BootstrapKubeconfig"
                }
            }
        },
        "github_com_openinfradev_tks-api_pkg_domain.CreateCloudAccountRequest": {
            "type": "object",
            "required": [
                "accessKeyId",
                "awsAccountId",
                "name",
                "secretAccessKey"
            ],
            "properties": {
                "accessKeyId": {
                    "type": "string",
                    "maxLength": 128,
                    "minLength": 16
                },
                "awsAccountId": {
                    "type": "string",
                    "maxLength": 12,
                    "minLength": 12
                },
                "cloudService": {
                    "type": "string",
                    "enum": [
                        "AWS",
                        "AZZURE",
                        "GCP"
                    ]
                },
                "description": {
                    "type": "string"
                },
                "name": {
                    "type": "string"
                },
                "secretAccessKey": {
                    "type": "string",
                    "maxLength": 128,
                    "minLength": 16
                },
                "sessionToken": {
                    "type": "string",
                    "maxLength": 2000
                }
            }
        },
        "github_com_openinfradev_tks-api_pkg_domain.CreateCloudAccountResponse": {
            "type": "object",
            "properties": {
                "id": {
                    "type": "string"
                }
            }
        },
        "github_com_openinfradev_tks-api_pkg_domain.CreateClusterRequest": {
            "type": "object",
            "required": [
                "cloudService",
                "name",
                "organizationId",
                "stackTemplateId"
            ],
            "properties": {
                "byoClusterEndpointHost": {
                    "type": "string"
                },
                "byoClusterEndpointPort": {
                    "type": "integer"
                },
                "cloudAccountId": {
                    "type": "string"
                },
                "cloudService": {
                    "type": "string",
                    "enum": [
                        "AWS",
                        "BYOH"
                    ]
                },
                "clusterType": {
                    "type": "string"
                },
                "description": {
                    "type": "string"
                },
                "isStack": {
                    "type": "boolean"
                },
                "name": {
                    "type": "string"
                },
                "organizationId": {
                    "type": "string"
                },
                "stackTemplateId": {
                    "type": "string"
                },
                "tksCpNode": {
                    "type": "integer"
                },
                "tksCpNodeMax": {
                    "type": "integer"
                },
                "tksCpNodeType": {
                    "type": "string"
                },
                "tksInfraNode": {
                    "type": "integer"
                },
                "tksInfraNodeMax": {
                    "type": "integer"
                },
                "tksInfraNodeType": {
                    "type": "string"
                },
                "tksUserNode": {
                    "type": "integer"
                },
                "tksUserNodeMax": {
                    "type": "integer"
                },
                "tksUserNodeType": {
                    "type": "string"
                }
            }
        },
        "github_com_openinfradev_tks-api_pkg_domain.CreateClusterResponse": {
            "type": "object",
            "properties": {
                "id": {
                    "type": "string"
                }
            }
        },
        "github_com_openinfradev_tks-api_pkg_domain.CreateDashboardRequest": {
            "type": "object",
            "properties": {
                "groupName": {
                    "type": "string"
                },
                "sizeX": {
                    "type": "integer"
                },
                "sizeY": {
                    "type": "integer"
                },
                "widgets": {
                    "type": "array",
                    "items": {
                        "$ref": "#/definitions/github_com_openinfradev_tks-api_pkg_domain.WidgetResponse"
                    }
                }
            }
        },
        "github_com_openinfradev_tks-api_pkg_domain.CreateDashboardResponse": {
            "type": "object",
            "properties": {
                "dashboardId": {
                    "type": "string"
                }
            }
        },
        "github_com_openinfradev_tks-api_pkg_domain.CreateOrganizationRequest": {
            "type": "object",
            "required": [
                "adminAccountId",
                "adminEmail",
                "name"
            ],
            "properties": {
                "adminAccountId": {
                    "type": "string"
                },
                "adminEmail": {
                    "type": "string"
                },
                "adminName": {
                    "type": "string"
                },
                "description": {
                    "type": "string",
                    "maxLength": 100,
                    "minLength": 0
                },
                "name": {
                    "type": "string"
                }
            }
        },
        "github_com_openinfradev_tks-api_pkg_domain.CreatePolicyRequest": {
            "type": "object",
            "properties": {
                "description": {
                    "type": "string"
                },
                "enforcementAction": {
                    "type": "string"
                },
                "mandatory": {
                    "type": "boolean"
                },
                "match": {
                    "type": "object",
                    "additionalProperties": {
                        "type": "string"
                    },
                    "example": {
                        "refer": "match.Match"
                    }
                },
                "parameters": {
                    "type": "string",
                    "example": "\"labels\":{\"key\":\"owner\",\"allowedRegex:^[a-zA-Z]+.agilebank.demo$}\""
                },
                "policyName": {
                    "type": "string",
                    "example": "label 정책"
                },
                "targetClusterIds": {
                    "type": "array",
                    "items": {
                        "type": "string"
                    },
                    "example": [
                        "83bf8081-f0c5-4b31-826d-23f6f366ec90",
                        "83bf8081-f0c5-4b31-826d-23f6f366ec90"
                    ]
                },
                "templateId": {
                    "type": "string",
                    "example": "d98ef5f1-4a68-4047-a446-2207787ce3ff"
                },
                "templateName": {
                    "type": "string",
                    "example": "필수 Label 검사"
                }
            }
        },
        "github_com_openinfradev_tks-api_pkg_domain.CreatePolicyResponse": {
            "type": "object",
            "properties": {
                "id": {
                    "type": "string"
                }
            }
        },
        "github_com_openinfradev_tks-api_pkg_domain.CreatePolicyTemplateReponse": {
            "type": "object",
            "properties": {
                "id": {
                    "type": "string",
                    "example": "d98ef5f1-4a68-4047-a446-2207787ce3ff"
                }
            }
        },
        "github_com_openinfradev_tks-api_pkg_domain.CreatePolicyTemplateRequest": {
            "type": "object",
            "required": [
                "kind",
                "rego"
            ],
            "properties": {
                "deprecated": {
                    "type": "boolean",
                    "example": false
                },
                "description": {
                    "type": "string",
                    "example": "이 정책은 ..."
                },
                "kind": {
                    "type": "string",
                    "example": "K8sRequiredLabels"
                },
                "libs": {
                    "type": "array",
                    "items": {
                        "type": "string"
                    },
                    "example": [
                        "rego 코드"
                    ]
                },
                "parametersSchema": {
                    "type": "array",
                    "items": {
                        "$ref": "#/definitions/github_com_openinfradev_tks-api_pkg_domain.ParameterDef"
                    }
                },
                "permittedOrganizationIds": {
                    "type": "array",
                    "items": {
                        "type": "string"
                    }
                },
                "rego": {
                    "type": "string",
                    "example": "rego 코드"
                },
                "severity": {
                    "type": "string",
                    "enum": [
                        "low",
                        "medium",
                        "high"
                    ],
                    "example": "medium"
                },
                "templateName": {
                    "type": "string",
                    "example": "필수 Label 검사"
                }
            }
        },
        "github_com_openinfradev_tks-api_pkg_domain.CreatePolicyTemplateVersionRequest": {
            "type": "object",
            "required": [
                "currentVersion",
                "expectedVersion",
                "rego",
                "versionUpType"
            ],
            "properties": {
                "currentVersion": {
                    "type": "string",
                    "example": "v1.0.0"
                },
                "expectedVersion": {
                    "type": "string",
                    "example": "v1.1.0"
                },
                "libs": {
                    "type": "array",
                    "items": {
                        "type": "string"
                    },
                    "example": [
                        "rego 코드"
                    ]
                },
                "parametersSchema": {
                    "type": "array",
                    "items": {
                        "$ref": "#/definitions/github_com_openinfradev_tks-api_pkg_domain.ParameterDef"
                    }
                },
                "rego": {
                    "type": "string",
                    "example": "rego 코드"
                },
                "versionUpType": {
                    "type": "string",
                    "enum": [
                        "major",
                        "minor",
                        "patch"
                    ],
                    "example": "minor"
                }
            }
        },
        "github_com_openinfradev_tks-api_pkg_domain.CreatePolicyTemplateVersionResponse": {
            "type": "object",
            "properties": {
                "version": {
                    "type": "string",
                    "example": "v1.1.1"
                }
            }
        },
        "github_com_openinfradev_tks-api_pkg_domain.CreateProjectNamespaceRequest": {
            "type": "object",
            "properties": {
                "description": {
                    "type": "string"
                },
                "namespace": {
                    "type": "string"
                },
                "stackId": {
                    "type": "string"
                }
            }
        },
        "github_com_openinfradev_tks-api_pkg_domain.CreateProjectRequest": {
            "type": "object",
            "required": [
                "name"
            ],
            "properties": {
                "description": {
                    "type": "string"
                },
                "name": {
                    "type": "string"
                },
                "projectLeaderId": {
                    "type": "string"
                }
            }
        },
        "github_com_openinfradev_tks-api_pkg_domain.CreateProjectResponse": {
            "type": "object",
            "properties": {
                "projectId": {
                    "type": "string"
                }
            }
        },
        "github_com_openinfradev_tks-api_pkg_domain.CreateStackRequest": {
            "type": "object",
            "required": [
                "cloudService",
                "name",
                "stackTemplateId"
            ],
            "properties": {
                "cloudAccountId": {
                    "type": "string"
                },
                "cloudService": {
                    "type": "string",
                    "enum": [
                        "AWS",
                        "BYOH"
                    ]
                },
                "clusterId": {
                    "type": "string"
                },
                "description": {
                    "type": "string"
                },
                "name": {
                    "type": "string"
                },
                "stackTemplateId": {
                    "type": "string"
                },
                "tksCpNode": {
                    "type": "integer"
                },
                "tksCpNodeMax": {
                    "type": "integer"
                },
                "tksCpNodeType": {
                    "type": "string"
                },
                "tksInfraNode": {
                    "type": "integer"
                },
                "tksInfraNodeMax": {
                    "type": "integer"
                },
                "tksInfraNodeType": {
                    "type": "string"
                },
                "tksUserNode": {
                    "type": "integer"
                },
                "tksUserNodeMax": {
                    "type": "integer"
                },
                "tksUserNodeType": {
                    "type": "string"
                },
                "userClusterEndpoint": {
                    "type": "string"
                }
            }
        },
        "github_com_openinfradev_tks-api_pkg_domain.CreateStackResponse": {
            "type": "object",
            "properties": {
                "id": {
                    "type": "string"
                }
            }
        },
        "github_com_openinfradev_tks-api_pkg_domain.CreateStackTemplateRequest": {
            "type": "object",
            "required": [
                "kubeType",
                "kubeVersion",
                "name",
                "organizationIds",
                "platform",
                "serviceIds",
                "template",
                "version"
            ],
            "properties": {
                "cloudService": {
                    "type": "string",
                    "enum": [
                        "AWS",
                        "AZZURE",
                        "GCP"
                    ]
                },
                "description": {
                    "type": "string"
                },
                "kubeType": {
                    "type": "string"
                },
                "kubeVersion": {
                    "type": "string"
                },
                "name": {
                    "type": "string"
                },
                "organizationIds": {
                    "type": "array",
                    "items": {
                        "type": "string"
                    }
                },
                "platform": {
                    "type": "string"
                },
                "serviceIds": {
                    "type": "array",
                    "items": {
                        "type": "string"
                    }
                },
                "template": {
                    "type": "string"
                },
                "templateType": {
                    "type": "string",
                    "enum": [
                        "STANDARD",
                        "MSA"
                    ]
                },
                "version": {
                    "type": "string"
                }
            }
        },
        "github_com_openinfradev_tks-api_pkg_domain.CreateStackTemplateResponse": {
            "type": "object",
            "properties": {
                "id": {
                    "type": "string"
                }
            }
        },
        "github_com_openinfradev_tks-api_pkg_domain.CreateSystemNotificationRuleRequest": {
            "type": "object",
            "required": [
                "messageCondition",
                "messageContent",
                "messageTitle",
                "name",
                "systemNotificationTemplateId"
            ],
            "properties": {
                "description": {
                    "type": "string"
                },
                "messageActionProposal": {
                    "type": "string"
                },
                "messageCondition": {
                    "type": "string"
                },
                "messageContent": {
                    "type": "string"
                },
                "messageTitle": {
                    "type": "string"
                },
                "name": {
                    "type": "string"
                },
                "systemNotificationConditions": {
                    "type": "array",
                    "items": {
                        "type": "object",
                        "properties": {
                            "duration": {
                                "type": "integer"
                            },
                            "enableEmail": {
                                "type": "boolean"
                            },
                            "enablePortal": {
                                "type": "boolean"
                            },
                            "order": {
                                "type": "integer"
                            },
                            "parameters": {
                                "type": "array",
                                "items": {
                                    "$ref": "#/definitions/github_com_openinfradev_tks-api_pkg_domain.SystemNotificationParameter"
                                }
                            },
                            "severity": {
                                "type": "string"
                            }
                        }
                    }
                },
                "systemNotificationTemplateId": {
                    "type": "string"
                },
                "targetUserIds": {
                    "type": "array",
                    "items": {
                        "type": "string"
                    }
                }
            }
        },
        "github_com_openinfradev_tks-api_pkg_domain.CreateSystemNotificationRuleResponse": {
            "type": "object",
            "properties": {
                "id": {
                    "type": "string"
                }
            }
        },
        "github_com_openinfradev_tks-api_pkg_domain.CreateSystemNotificationTemplateRequest": {
            "type": "object",
            "required": [
                "metricQuery",
                "name",
                "organizationIds"
            ],
            "properties": {
                "description": {
                    "type": "string"
                },
                "metricParameters": {
                    "type": "array",
                    "items": {
                        "$ref": "#/definitions/github_com_openinfradev_tks-api_pkg_domain.MetricParameterResponse"
                    }
                },
                "metricQuery": {
<<<<<<< HEAD
                    "type": "string"
                },
                "name": {
                    "type": "string"
                },
=======
                    "type": "string"
                },
                "name": {
                    "type": "string"
                },
>>>>>>> 2300f7bf
                "organizationIds": {
                    "type": "array",
                    "items": {
                        "type": "string"
                    }
                }
            }
        },
        "github_com_openinfradev_tks-api_pkg_domain.CreateTksRoleRequest": {
            "type": "object",
            "required": [
                "name"
            ],
            "properties": {
                "description": {
                    "type": "string",
                    "maxLength": 100,
                    "minLength": 0
                },
                "name": {
                    "type": "string"
                }
            }
        },
        "github_com_openinfradev_tks-api_pkg_domain.CreateTksRoleResponse": {
            "type": "object",
            "properties": {
                "id": {
                    "type": "string"
                }
            }
        },
        "github_com_openinfradev_tks-api_pkg_domain.CreateUserRequest": {
            "type": "object",
            "required": [
                "accountId",
                "email",
                "password",
                "role"
            ],
            "properties": {
                "accountId": {
                    "type": "string"
                },
                "department": {
                    "type": "string",
                    "maxLength": 50,
                    "minLength": 0
                },
                "description": {
                    "type": "string",
                    "maxLength": 100,
                    "minLength": 0
                },
                "email": {
                    "type": "string"
                },
                "name": {
                    "type": "string"
                },
                "password": {
                    "type": "string"
                },
                "role": {
                    "type": "string",
                    "enum": [
                        "admin",
                        "user"
                    ]
                }
            }
        },
        "github_com_openinfradev_tks-api_pkg_domain.CreateUserResponse": {
            "type": "object",
            "properties": {
                "user": {
                    "type": "object",
                    "properties": {
                        "accountId": {
                            "type": "string"
                        },
                        "department": {
                            "type": "string"
                        },
                        "description": {
                            "type": "string"
                        },
                        "email": {
                            "type": "string"
                        },
                        "id": {
                            "type": "string"
                        },
                        "name": {
                            "type": "string"
                        },
                        "organization": {
                            "$ref": "#/definitions/github_com_openinfradev_tks-api_pkg_domain.OrganizationResponse"
                        },
                        "role": {
                            "$ref": "#/definitions/github_com_openinfradev_tks-api_pkg_domain.RoleResponse"
                        }
                    }
                }
            }
        },
        "github_com_openinfradev_tks-api_pkg_domain.DashboardChartResponse": {
            "type": "object",
            "properties": {
                "chartData": {
                    "$ref": "#/definitions/github_com_openinfradev_tks-api_pkg_domain.ChartData"
                },
                "chartType": {
                    "type": "string"
                },
                "description": {
                    "type": "string"
                },
                "duration": {
                    "type": "string"
                },
                "interval": {
                    "type": "string"
                },
                "month": {
                    "type": "string"
                },
                "name": {
                    "type": "string"
                },
                "organizationId": {
                    "type": "string"
                },
                "updatedAt": {
                    "type": "string"
                },
                "year": {
                    "type": "string"
                }
            }
        },
        "github_com_openinfradev_tks-api_pkg_domain.DashboardResource": {
            "type": "object",
            "properties": {
                "cpu": {
                    "type": "string"
                },
                "memory": {
                    "type": "string"
                },
                "stack": {
                    "type": "string"
                },
                "storage": {
                    "type": "string"
                }
            }
        },
        "github_com_openinfradev_tks-api_pkg_domain.DashboardStackResponse": {
            "type": "object",
            "properties": {
                "cpu": {
                    "type": "string"
                },
                "createdAt": {
                    "type": "string"
                },
                "description": {
                    "type": "string"
                },
                "id": {
                    "type": "string"
                },
                "memory": {
                    "type": "string"
                },
                "name": {
                    "type": "string"
                },
                "status": {
                    "type": "string"
                },
                "statusDesc": {
                    "type": "string"
                },
                "storage": {
                    "type": "string"
                },
                "updatedAt": {
                    "type": "string"
                }
            }
        },
        "github_com_openinfradev_tks-api_pkg_domain.DeleteCloudAccountRequest": {
            "type": "object",
            "required": [
                "accessKeyId",
                "secretAccessKey"
            ],
            "properties": {
                "accessKeyId": {
                    "type": "string",
                    "maxLength": 128,
                    "minLength": 16
                },
                "secretAccessKey": {
                    "type": "string",
                    "maxLength": 128,
                    "minLength": 16
                },
                "sessionToken": {
                    "type": "string",
                    "maxLength": 2000
                }
            }
        },
        "github_com_openinfradev_tks-api_pkg_domain.DeleteOrganizationResponse": {
            "type": "object",
            "properties": {
                "id": {
                    "type": "string"
                }
            }
        },
        "github_com_openinfradev_tks-api_pkg_domain.EndpointResponse": {
            "type": "object",
            "properties": {
                "group": {
                    "type": "string"
                },
                "name": {
                    "type": "string"
                }
            }
        },
        "github_com_openinfradev_tks-api_pkg_domain.FilterResponse": {
            "type": "object",
            "properties": {
                "column": {
                    "type": "string"
                },
                "operator": {
                    "type": "string"
                },
                "releation": {
                    "type": "string"
                },
                "values": {
                    "type": "array",
                    "items": {
                        "type": "string"
                    }
                }
            }
        },
        "github_com_openinfradev_tks-api_pkg_domain.FindIdRequest": {
            "type": "object",
            "required": [
                "code",
                "email",
                "organizationId",
                "userName"
            ],
            "properties": {
                "code": {
                    "type": "string"
                },
                "email": {
                    "type": "string"
                },
                "organizationId": {
                    "type": "string"
                },
                "userName": {
                    "type": "string"
                }
            }
        },
        "github_com_openinfradev_tks-api_pkg_domain.FindIdResponse": {
            "type": "object",
            "properties": {
                "accountId": {
                    "type": "string"
                }
            }
        },
        "github_com_openinfradev_tks-api_pkg_domain.FindPasswordRequest": {
            "type": "object",
            "required": [
                "accountId",
                "code",
                "email",
                "organizationId",
                "userName"
            ],
            "properties": {
                "accountId": {
                    "type": "string"
                },
                "code": {
                    "type": "string"
                },
                "email": {
                    "type": "string"
                },
                "organizationId": {
                    "type": "string"
                },
                "userName": {
                    "type": "string"
                }
            }
        },
        "github_com_openinfradev_tks-api_pkg_domain.GetAppGroupResponse": {
            "type": "object",
            "properties": {
                "appGroup": {
                    "$ref": "#/definitions/github_com_openinfradev_tks-api_pkg_domain.AppGroupResponse"
                }
            }
        },
        "github_com_openinfradev_tks-api_pkg_domain.GetAppGroupsResponse": {
            "type": "object",
            "properties": {
                "appGroups": {
                    "type": "array",
                    "items": {
                        "$ref": "#/definitions/github_com_openinfradev_tks-api_pkg_domain.AppGroupResponse"
                    }
                },
                "pagination": {
                    "$ref": "#/definitions/github_com_openinfradev_tks-api_pkg_domain.PaginationResponse"
                }
            }
        },
        "github_com_openinfradev_tks-api_pkg_domain.GetAppServeAppResponse": {
            "type": "object",
            "properties": {
                "appServeApp": {
                    "$ref": "#/definitions/github_com_openinfradev_tks-api_pkg_domain.AppServeAppResponse"
                },
                "stages": {
                    "type": "array",
                    "items": {
                        "$ref": "#/definitions/github_com_openinfradev_tks-api_pkg_domain.StageResponse"
                    }
                }
            }
        },
        "github_com_openinfradev_tks-api_pkg_domain.GetAppServeAppTaskResponse": {
            "type": "object",
            "properties": {
                "appServeApp": {
                    "$ref": "#/definitions/github_com_openinfradev_tks-api_pkg_domain.AppServeAppResponse"
                },
                "appServeAppTask": {
                    "$ref": "#/definitions/github_com_openinfradev_tks-api_pkg_domain.AppServeAppTaskResponse"
                },
                "stages": {
                    "type": "array",
                    "items": {
                        "$ref": "#/definitions/github_com_openinfradev_tks-api_pkg_domain.StageResponse"
                    }
                }
            }
        },
        "github_com_openinfradev_tks-api_pkg_domain.GetApplicationsResponse": {
            "type": "object",
            "properties": {
                "applications": {
                    "type": "array",
                    "items": {
                        "$ref": "#/definitions/github_com_openinfradev_tks-api_pkg_domain.ApplicationResponse"
                    }
                }
            }
        },
        "github_com_openinfradev_tks-api_pkg_domain.GetAuditResponse": {
            "type": "object",
            "properties": {
                "audit": {
                    "$ref": "#/definitions/github_com_openinfradev_tks-api_pkg_domain.AuditResponse"
                }
            }
        },
        "github_com_openinfradev_tks-api_pkg_domain.GetAuditsResponse": {
            "type": "object",
            "properties": {
                "audits": {
                    "type": "array",
                    "items": {
                        "$ref": "#/definitions/github_com_openinfradev_tks-api_pkg_domain.AuditResponse"
                    }
                },
                "pagination": {
                    "$ref": "#/definitions/github_com_openinfradev_tks-api_pkg_domain.PaginationResponse"
                }
            }
        },
        "github_com_openinfradev_tks-api_pkg_domain.GetBootstrapKubeconfigResponse": {
            "type": "object",
            "properties": {
                "kubeconfig": {
                    "$ref": "#/definitions/github_com_openinfradev_tks-api_pkg_domain.BootstrapKubeconfig"
                }
            }
        },
        "github_com_openinfradev_tks-api_pkg_domain.GetCloudAccountResourceQuotaResponse": {
            "type": "object",
            "properties": {
                "available": {
                    "type": "boolean"
                },
                "resourceQuota": {
                    "$ref": "#/definitions/github_com_openinfradev_tks-api_pkg_domain.ResourceQuota"
                }
            }
        },
        "github_com_openinfradev_tks-api_pkg_domain.GetCloudAccountResponse": {
            "type": "object",
            "properties": {
                "cloudAccount": {
                    "$ref": "#/definitions/github_com_openinfradev_tks-api_pkg_domain.CloudAccountResponse"
                }
            }
        },
        "github_com_openinfradev_tks-api_pkg_domain.GetCloudAccountsResponse": {
            "type": "object",
            "properties": {
                "cloudAccounts": {
                    "type": "array",
                    "items": {
                        "$ref": "#/definitions/github_com_openinfradev_tks-api_pkg_domain.CloudAccountResponse"
                    }
                },
                "pagination": {
                    "$ref": "#/definitions/github_com_openinfradev_tks-api_pkg_domain.PaginationResponse"
                }
            }
        },
        "github_com_openinfradev_tks-api_pkg_domain.GetClusterNodesResponse": {
            "type": "object",
            "properties": {
                "nodes": {
                    "type": "array",
                    "items": {
                        "$ref": "#/definitions/github_com_openinfradev_tks-api_pkg_domain.ClusterNode"
                    }
                }
            }
        },
        "github_com_openinfradev_tks-api_pkg_domain.GetClusterResponse": {
            "type": "object",
            "properties": {
                "cluster": {
                    "$ref": "#/definitions/github_com_openinfradev_tks-api_pkg_domain.ClusterResponse"
                }
            }
        },
        "github_com_openinfradev_tks-api_pkg_domain.GetClustersResponse": {
            "type": "object",
            "properties": {
                "clusters": {
                    "type": "array",
                    "items": {
                        "$ref": "#/definitions/github_com_openinfradev_tks-api_pkg_domain.ClusterResponse"
                    }
                },
                "pagination": {
                    "$ref": "#/definitions/github_com_openinfradev_tks-api_pkg_domain.PaginationResponse"
                }
            }
        },
        "github_com_openinfradev_tks-api_pkg_domain.GetDashboardChartResponse": {
            "type": "object",
            "properties": {
                "chart": {
                    "$ref": "#/definitions/github_com_openinfradev_tks-api_pkg_domain.DashboardChartResponse"
                }
            }
        },
        "github_com_openinfradev_tks-api_pkg_domain.GetDashboardChartsResponse": {
            "type": "object",
            "properties": {
                "charts": {
                    "type": "array",
                    "items": {
                        "$ref": "#/definitions/github_com_openinfradev_tks-api_pkg_domain.DashboardChartResponse"
                    }
                }
            }
        },
        "github_com_openinfradev_tks-api_pkg_domain.GetDashboardResourcesResponse": {
            "type": "object",
            "properties": {
                "resources": {
                    "$ref": "#/definitions/github_com_openinfradev_tks-api_pkg_domain.DashboardResource"
                }
            }
        },
        "github_com_openinfradev_tks-api_pkg_domain.GetDashboardResponse": {
            "type": "object",
            "properties": {
                "groupName": {
                    "type": "string"
                },
                "sizeX": {
                    "type": "integer"
                },
                "sizeY": {
                    "type": "integer"
                },
                "widgets": {
                    "type": "array",
                    "items": {
                        "$ref": "#/definitions/github_com_openinfradev_tks-api_pkg_domain.WidgetResponse"
                    }
                }
            }
        },
        "github_com_openinfradev_tks-api_pkg_domain.GetDashboardStacksResponse": {
            "type": "object",
            "properties": {
                "stacks": {
                    "type": "array",
                    "items": {
                        "$ref": "#/definitions/github_com_openinfradev_tks-api_pkg_domain.DashboardStackResponse"
                    }
                }
            }
        },
        "github_com_openinfradev_tks-api_pkg_domain.GetMandatoryPoliciesResponse": {
            "type": "object",
            "properties": {
                "templates": {
                    "type": "array",
                    "items": {
                        "$ref": "#/definitions/github_com_openinfradev_tks-api_pkg_domain.MandatoryTemplateInfo"
                    }
                }
            }
        },
        "github_com_openinfradev_tks-api_pkg_domain.GetMyProfileResponse": {
            "type": "object",
            "properties": {
                "user": {
                    "type": "object",
                    "properties": {
                        "accountId": {
                            "type": "string"
                        },
                        "department": {
                            "type": "string"
                        },
                        "email": {
                            "type": "string"
                        },
                        "id": {
                            "type": "string"
                        },
                        "name": {
                            "type": "string"
                        },
                        "organization": {
                            "$ref": "#/definitions/github_com_openinfradev_tks-api_pkg_domain.OrganizationResponse"
                        },
                        "role": {
                            "$ref": "#/definitions/github_com_openinfradev_tks-api_pkg_domain.RoleResponse"
                        }
                    }
                }
            }
        },
        "github_com_openinfradev_tks-api_pkg_domain.GetOrganizationResponse": {
            "type": "object",
            "properties": {
                "organization": {
                    "$ref": "#/definitions/github_com_openinfradev_tks-api_pkg_domain.OrganizationResponse"
                }
            }
        },
        "github_com_openinfradev_tks-api_pkg_domain.GetPolicyResponse": {
            "type": "object",
            "properties": {
                "policy": {
                    "$ref": "#/definitions/github_com_openinfradev_tks-api_pkg_domain.PolicyResponse"
                }
            }
        },
        "github_com_openinfradev_tks-api_pkg_domain.GetPolicyTemplateDeployResponse": {
            "type": "object",
            "properties": {
                "deployVersion": {
                    "type": "object",
                    "additionalProperties": {
                        "type": "string"
                    }
                }
            }
        },
        "github_com_openinfradev_tks-api_pkg_domain.GetPolicyTemplateResponse": {
            "type": "object",
            "properties": {
                "policyTemplate": {
                    "$ref": "#/definitions/github_com_openinfradev_tks-api_pkg_domain.PolicyTemplateResponse"
                }
            }
        },
        "github_com_openinfradev_tks-api_pkg_domain.GetPolicyTemplateVersionResponse": {
            "type": "object",
            "properties": {
                "policyTemplate": {
                    "$ref": "#/definitions/github_com_openinfradev_tks-api_pkg_domain.PolicyTemplateResponse"
                }
            }
        },
        "github_com_openinfradev_tks-api_pkg_domain.GetProjectKubeconfigResponse": {
            "type": "object",
            "properties": {
                "kubeconfig": {
                    "type": "string"
                }
            }
        },
        "github_com_openinfradev_tks-api_pkg_domain.GetProjectMemberCountResponse": {
            "type": "object",
            "properties": {
                "projectLeaderCount": {
                    "type": "integer"
                },
                "projectMemberAllCount": {
                    "type": "integer"
                },
                "projectMemberCount": {
                    "type": "integer"
                },
                "projectViewerCount": {
                    "type": "integer"
                }
            }
        },
        "github_com_openinfradev_tks-api_pkg_domain.GetProjectMemberResponse": {
            "type": "object",
            "properties": {
                "projectMember": {
                    "$ref": "#/definitions/github_com_openinfradev_tks-api_pkg_domain.ProjectMemberResponse"
                }
            }
        },
        "github_com_openinfradev_tks-api_pkg_domain.GetProjectMembersResponse": {
            "type": "object",
            "properties": {
                "pagination": {
                    "$ref": "#/definitions/github_com_openinfradev_tks-api_pkg_domain.PaginationResponse"
                },
                "projectMembers": {
                    "type": "array",
                    "items": {
                        "$ref": "#/definitions/github_com_openinfradev_tks-api_pkg_domain.ProjectMemberResponse"
                    }
                }
            }
        },
        "github_com_openinfradev_tks-api_pkg_domain.GetProjectNamespaceK8sResourcesResponse": {
            "type": "object",
            "properties": {
                "k8sResources": {
                    "$ref": "#/definitions/github_com_openinfradev_tks-api_pkg_domain.ProjectNamespaceK8sResources"
                }
            }
        },
        "github_com_openinfradev_tks-api_pkg_domain.GetProjectNamespaceResourcesUsageResponse": {
            "type": "object",
            "properties": {
                "resourcesUsage": {
                    "$ref": "#/definitions/github_com_openinfradev_tks-api_pkg_domain.ProjectNamespaceResourcesUsage"
                }
            }
        },
        "github_com_openinfradev_tks-api_pkg_domain.GetProjectNamespaceResponse": {
            "type": "object",
            "properties": {
                "projectNamespace": {
                    "$ref": "#/definitions/github_com_openinfradev_tks-api_pkg_domain.ProjectNamespaceResponse"
                }
            }
        },
        "github_com_openinfradev_tks-api_pkg_domain.GetProjectNamespacesResponse": {
            "type": "object",
            "properties": {
                "projectNamespaces": {
                    "type": "array",
                    "items": {
                        "$ref": "#/definitions/github_com_openinfradev_tks-api_pkg_domain.ProjectNamespaceResponse"
                    }
                }
            }
        },
        "github_com_openinfradev_tks-api_pkg_domain.GetProjectResponse": {
            "type": "object",
            "properties": {
                "project": {
                    "$ref": "#/definitions/github_com_openinfradev_tks-api_pkg_domain.ProjectDetailResponse"
                }
            }
        },
        "github_com_openinfradev_tks-api_pkg_domain.GetProjectRoleResponse": {
            "type": "object",
            "properties": {
                "projectRole": {
                    "$ref": "#/definitions/github_com_openinfradev_tks-api_pkg_domain.ProjectRoleResponse"
                }
            }
        },
        "github_com_openinfradev_tks-api_pkg_domain.GetProjectRolesResponse": {
            "type": "object",
            "properties": {
                "projectRoles": {
                    "type": "array",
                    "items": {
                        "$ref": "#/definitions/github_com_openinfradev_tks-api_pkg_domain.ProjectRoleResponse"
                    }
                }
            }
        },
        "github_com_openinfradev_tks-api_pkg_domain.GetProjectsResponse": {
            "type": "object",
            "properties": {
                "pagination": {
                    "$ref": "#/definitions/github_com_openinfradev_tks-api_pkg_domain.PaginationResponse"
                },
                "projects": {
                    "type": "array",
                    "items": {
                        "$ref": "#/definitions/github_com_openinfradev_tks-api_pkg_domain.ProjectResponse"
                    }
                }
            }
        },
        "github_com_openinfradev_tks-api_pkg_domain.GetStackKubeConfigResponse": {
            "type": "object",
            "properties": {
                "kubeConfig": {
                    "type": "string"
                }
            }
        },
        "github_com_openinfradev_tks-api_pkg_domain.GetStackResponse": {
            "type": "object",
            "properties": {
                "stack": {
                    "$ref": "#/definitions/github_com_openinfradev_tks-api_pkg_domain.StackResponse"
                }
            }
        },
        "github_com_openinfradev_tks-api_pkg_domain.GetStackStatusResponse": {
            "type": "object",
            "properties": {
                "stackStatus": {
                    "type": "string"
                },
                "stepStatus": {
                    "type": "array",
                    "items": {
                        "$ref": "#/definitions/github_com_openinfradev_tks-api_pkg_domain.StackStepStatus"
                    }
                }
            }
        },
        "github_com_openinfradev_tks-api_pkg_domain.GetStackTemplateResponse": {
            "type": "object",
            "properties": {
                "stackTemplate": {
                    "$ref": "#/definitions/github_com_openinfradev_tks-api_pkg_domain.StackTemplateResponse"
                }
            }
        },
        "github_com_openinfradev_tks-api_pkg_domain.GetStackTemplateServicesResponse": {
            "type": "object",
            "properties": {
                "services": {
                    "type": "array",
                    "items": {
                        "$ref": "#/definitions/github_com_openinfradev_tks-api_pkg_domain.StackTemplateServiceResponse"
                    }
                }
            }
        },
        "github_com_openinfradev_tks-api_pkg_domain.GetStackTemplatesResponse": {
            "type": "object",
            "properties": {
                "pagination": {
                    "$ref": "#/definitions/github_com_openinfradev_tks-api_pkg_domain.PaginationResponse"
                },
                "stackTemplates": {
                    "type": "array",
                    "items": {
                        "$ref": "#/definitions/github_com_openinfradev_tks-api_pkg_domain.StackTemplateResponse"
                    }
                }
            }
        },
        "github_com_openinfradev_tks-api_pkg_domain.GetStacksResponse": {
            "type": "object",
            "properties": {
                "pagination": {
                    "$ref": "#/definitions/github_com_openinfradev_tks-api_pkg_domain.PaginationResponse"
                },
                "stacks": {
                    "type": "array",
                    "items": {
                        "$ref": "#/definitions/github_com_openinfradev_tks-api_pkg_domain.StackResponse"
                    }
                }
            }
        },
        "github_com_openinfradev_tks-api_pkg_domain.GetSystemNotificationResponse": {
            "type": "object",
            "properties": {
                "systemNotification": {
                    "$ref": "#/definitions/github_com_openinfradev_tks-api_pkg_domain.SystemNotificationResponse"
                }
            }
        },
        "github_com_openinfradev_tks-api_pkg_domain.GetSystemNotificationRuleResponse": {
            "type": "object",
            "properties": {
                "systemNotificationRule": {
                    "$ref": "#/definitions/github_com_openinfradev_tks-api_pkg_domain.SystemNotificationRuleResponse"
                }
            }
        },
        "github_com_openinfradev_tks-api_pkg_domain.GetSystemNotificationRulesResponse": {
            "type": "object",
            "properties": {
                "pagination": {
                    "$ref": "#/definitions/github_com_openinfradev_tks-api_pkg_domain.PaginationResponse"
                },
                "systemNotificationRules": {
                    "type": "array",
                    "items": {
                        "$ref": "#/definitions/github_com_openinfradev_tks-api_pkg_domain.SystemNotificationRuleResponse"
                    }
                }
            }
        },
        "github_com_openinfradev_tks-api_pkg_domain.GetSystemNotificationTemplateResponse": {
            "type": "object",
            "properties": {
                "systemNotificationTemplate": {
                    "$ref": "#/definitions/github_com_openinfradev_tks-api_pkg_domain.SystemNotificationTemplateResponse"
                }
            }
        },
        "github_com_openinfradev_tks-api_pkg_domain.GetSystemNotificationTemplatesResponse": {
            "type": "object",
            "properties": {
                "pagination": {
                    "$ref": "#/definitions/github_com_openinfradev_tks-api_pkg_domain.PaginationResponse"
                },
                "systemNotificationTemplates": {
                    "type": "array",
                    "items": {
                        "$ref": "#/definitions/github_com_openinfradev_tks-api_pkg_domain.SystemNotificationTemplateResponse"
                    }
                }
            }
        },
        "github_com_openinfradev_tks-api_pkg_domain.GetSystemNotificationsResponse": {
            "type": "object",
            "properties": {
                "pagination": {
                    "$ref": "#/definitions/github_com_openinfradev_tks-api_pkg_domain.PaginationResponse"
                },
                "systemNotifications": {
                    "type": "array",
                    "items": {
                        "$ref": "#/definitions/github_com_openinfradev_tks-api_pkg_domain.SystemNotificationResponse"
                    }
                }
            }
        },
        "github_com_openinfradev_tks-api_pkg_domain.GetTksRoleResponse": {
            "type": "object",
            "properties": {
                "createdAt": {
                    "type": "string"
                },
                "creator": {
                    "type": "string"
                },
                "description": {
                    "type": "string"
                },
                "id": {
                    "type": "string"
                },
                "name": {
                    "type": "string"
                },
                "organizationId": {
                    "type": "string"
                },
                "updatedAt": {
                    "type": "string"
                }
            }
        },
        "github_com_openinfradev_tks-api_pkg_domain.GetUserResponse": {
            "type": "object",
            "properties": {
                "user": {
                    "type": "object",
                    "properties": {
                        "accountId": {
                            "type": "string"
                        },
                        "createdAt": {
                            "type": "string"
                        },
                        "creator": {
                            "type": "string"
                        },
                        "department": {
                            "type": "string"
                        },
                        "description": {
                            "type": "string"
                        },
                        "email": {
                            "type": "string"
                        },
                        "id": {
                            "type": "string"
                        },
                        "name": {
                            "type": "string"
                        },
                        "organization": {
                            "$ref": "#/definitions/github_com_openinfradev_tks-api_pkg_domain.OrganizationResponse"
                        },
                        "role": {
                            "$ref": "#/definitions/github_com_openinfradev_tks-api_pkg_domain.RoleResponse"
                        },
                        "updatedAt": {
                            "type": "string"
                        }
                    }
                }
            }
        },
        "github_com_openinfradev_tks-api_pkg_domain.GetUsersPermissionsResponse": {
            "type": "object",
            "properties": {
                "permissions": {
                    "$ref": "#/definitions/github_com_openinfradev_tks-api_pkg_domain.MergedPermissionSetResponse"
                }
            }
        },
        "github_com_openinfradev_tks-api_pkg_domain.ImportClusterRequest": {
            "type": "object",
            "required": [
                "name",
                "organizationId",
                "stackTemplateId"
            ],
            "properties": {
                "cloudService": {
                    "type": "string"
                },
                "clusterType": {
                    "type": "string"
                },
                "description": {
                    "type": "string"
                },
                "kubeconfig": {
                    "type": "array",
                    "items": {
                        "type": "integer"
                    }
                },
                "name": {
                    "type": "string"
                },
                "organizationId": {
                    "type": "string"
                },
                "stackTemplateId": {
                    "type": "string"
                }
            }
        },
        "github_com_openinfradev_tks-api_pkg_domain.ImportClusterResponse": {
            "type": "object",
            "properties": {
                "id": {
                    "type": "string"
                }
            }
        },
        "github_com_openinfradev_tks-api_pkg_domain.ListOrganizationResponse": {
            "type": "object",
            "properties": {
                "organizations": {
                    "type": "array",
                    "items": {
                        "$ref": "#/definitions/github_com_openinfradev_tks-api_pkg_domain.OrganizationResponse"
                    }
                },
                "pagination": {
                    "$ref": "#/definitions/github_com_openinfradev_tks-api_pkg_domain.PaginationResponse"
                }
            }
        },
        "github_com_openinfradev_tks-api_pkg_domain.ListPolicyResponse": {
            "type": "object",
            "properties": {
                "pagination": {
                    "$ref": "#/definitions/github_com_openinfradev_tks-api_pkg_domain.PaginationResponse"
                },
                "policies": {
                    "type": "array",
                    "items": {
                        "$ref": "#/definitions/github_com_openinfradev_tks-api_pkg_domain.PolicyResponse"
                    }
                }
            }
        },
        "github_com_openinfradev_tks-api_pkg_domain.ListPolicyTemplateResponse": {
            "type": "object",
            "properties": {
                "pagination": {
                    "$ref": "#/definitions/github_com_openinfradev_tks-api_pkg_domain.PaginationResponse"
                },
                "policyTemplates": {
                    "type": "array",
                    "items": {
                        "$ref": "#/definitions/github_com_openinfradev_tks-api_pkg_domain.PolicyTemplateResponse"
                    }
                }
            }
        },
        "github_com_openinfradev_tks-api_pkg_domain.ListPolicyTemplateStatisticsResponse": {
            "type": "object",
            "properties": {
                "policyTemplateStatistics": {
                    "type": "array",
                    "items": {
                        "$ref": "#/definitions/github_com_openinfradev_tks-api_pkg_domain.PolicyTemplateStatistics"
                    }
                }
            }
        },
        "github_com_openinfradev_tks-api_pkg_domain.ListPolicyTemplateVersionsResponse": {
            "type": "object",
            "properties": {
                "versions": {
                    "type": "array",
                    "items": {
                        "type": "string"
                    },
                    "example": [
                        "v1.1.0",
                        "v1.0.1",
                        "v1.0.0"
                    ]
                }
            }
        },
        "github_com_openinfradev_tks-api_pkg_domain.ListTksRoleResponse": {
            "type": "object",
            "properties": {
                "pagination": {
                    "$ref": "#/definitions/github_com_openinfradev_tks-api_pkg_domain.PaginationResponse"
                },
                "roles": {
                    "type": "array",
                    "items": {
                        "$ref": "#/definitions/github_com_openinfradev_tks-api_pkg_domain.GetTksRoleResponse"
                    }
                }
            }
        },
        "github_com_openinfradev_tks-api_pkg_domain.ListUserBody": {
            "type": "object",
            "properties": {
                "accountId": {
                    "type": "string"
                },
                "createdAt": {
                    "type": "string"
                },
                "creator": {
                    "type": "string"
                },
                "department": {
                    "type": "string"
                },
                "description": {
                    "type": "string"
                },
                "email": {
                    "type": "string"
                },
                "id": {
                    "type": "string"
                },
                "name": {
                    "type": "string"
                },
                "organization": {
                    "$ref": "#/definitions/github_com_openinfradev_tks-api_pkg_domain.OrganizationResponse"
                },
                "role": {
                    "$ref": "#/definitions/github_com_openinfradev_tks-api_pkg_domain.RoleResponse"
                },
                "updatedAt": {
                    "type": "string"
                }
            }
        },
        "github_com_openinfradev_tks-api_pkg_domain.LoginRequest": {
            "type": "object",
            "required": [
                "accountId",
                "organizationId",
                "password"
            ],
            "properties": {
                "accountId": {
                    "type": "string"
                },
                "organizationId": {
                    "type": "string"
                },
                "password": {
                    "type": "string"
                }
            }
        },
        "github_com_openinfradev_tks-api_pkg_domain.LoginResponse": {
            "type": "object",
            "properties": {
                "user": {
                    "type": "object",
                    "properties": {
                        "accountId": {
                            "type": "string"
                        },
                        "department": {
                            "type": "string"
                        },
                        "name": {
                            "type": "string"
                        },
                        "organization": {
                            "$ref": "#/definitions/github_com_openinfradev_tks-api_pkg_domain.OrganizationResponse"
                        },
                        "passwordExpired": {
                            "type": "boolean"
                        },
                        "projects": {
                            "type": "array",
                            "items": {
                                "$ref": "#/definitions/github_com_openinfradev_tks-api_pkg_domain.ProjectIdProjectRoleResponse"
                            }
                        },
                        "role": {
                            "$ref": "#/definitions/github_com_openinfradev_tks-api_pkg_domain.RoleIdRoleNameResponse"
                        },
                        "token": {
                            "type": "string"
                        }
                    }
                }
            }
        },
        "github_com_openinfradev_tks-api_pkg_domain.LogoutResponse": {
            "type": "object",
            "properties": {
                "ssoUrls": {
                    "type": "object",
                    "additionalProperties": {
                        "type": "array",
                        "items": {
                            "type": "string"
                        }
                    }
                }
            }
        },
        "github_com_openinfradev_tks-api_pkg_domain.MandatoryPolicyInfo": {
            "type": "object",
            "properties": {
                "description": {
                    "type": "string",
                    "example": "org 레이블 설정 여부 검사"
                },
                "mandatory": {
                    "type": "boolean"
                },
                "policyId": {
                    "type": "string",
                    "example": "0091fe9b-e44b-423d-9562-ac2b73089593"
                },
                "policyName": {
                    "type": "string",
                    "example": "org 레이블 요구"
                }
            }
        },
        "github_com_openinfradev_tks-api_pkg_domain.MandatoryPolicyPatchInfo": {
            "type": "object",
            "properties": {
                "mandatory": {
                    "type": "boolean"
                },
                "policyId": {
                    "type": "string",
                    "example": "0091fe9b-e44b-423d-9562-ac2b73089593"
                }
            }
        },
        "github_com_openinfradev_tks-api_pkg_domain.MandatoryTemplateInfo": {
            "type": "object",
            "properties": {
                "description": {
                    "type": "string",
                    "example": "파라미터로 설정된 레이블 검사"
                },
                "mandatory": {
                    "type": "boolean"
                },
                "policies": {
                    "type": "array",
                    "items": {
                        "$ref": "#/definitions/github_com_openinfradev_tks-api_pkg_domain.MandatoryPolicyInfo"
                    }
                },
                "templateId": {
                    "type": "string",
                    "example": "708d1e5b-4e6f-40e9-87a3-329e2fd051a5"
                },
                "templateName": {
                    "type": "string",
                    "example": "레이블 요구"
                }
            }
        },
        "github_com_openinfradev_tks-api_pkg_domain.MergePermissionResponse": {
            "type": "object",
            "properties": {
                "children": {
                    "type": "array",
                    "items": {
                        "$ref": "#/definitions/github_com_openinfradev_tks-api_pkg_domain.MergePermissionResponse"
                    }
                },
                "is_allowed": {
                    "type": "boolean"
                },
                "key": {
                    "type": "string"
                }
            }
        },
        "github_com_openinfradev_tks-api_pkg_domain.MergedPermissionSetResponse": {
            "type": "object",
            "properties": {
                "configuration": {
                    "$ref": "#/definitions/github_com_openinfradev_tks-api_pkg_domain.MergePermissionResponse"
                },
                "dashboard": {
                    "$ref": "#/definitions/github_com_openinfradev_tks-api_pkg_domain.MergePermissionResponse"
                },
                "notification": {
                    "$ref": "#/definitions/github_com_openinfradev_tks-api_pkg_domain.MergePermissionResponse"
                },
                "policy": {
                    "$ref": "#/definitions/github_com_openinfradev_tks-api_pkg_domain.MergePermissionResponse"
                },
                "project_management": {
                    "$ref": "#/definitions/github_com_openinfradev_tks-api_pkg_domain.MergePermissionResponse"
                },
                "stack": {
                    "$ref": "#/definitions/github_com_openinfradev_tks-api_pkg_domain.MergePermissionResponse"
                }
            }
        },
        "github_com_openinfradev_tks-api_pkg_domain.MergePermissionResponse": {
            "type": "object",
            "properties": {
                "children": {
                    "type": "array",
                    "items": {
                        "$ref": "#/definitions/github_com_openinfradev_tks-api_pkg_domain.MergePermissionResponse"
                    }
                },
                "is_allowed": {
                    "type": "boolean"
                },
                "key": {
                    "type": "string"
                }
            }
        },
        "github_com_openinfradev_tks-api_pkg_domain.MergedPermissionSetResponse": {
            "type": "object",
            "properties": {
                "configuration": {
                    "$ref": "#/definitions/github_com_openinfradev_tks-api_pkg_domain.MergePermissionResponse"
                },
                "dashboard": {
                    "$ref": "#/definitions/github_com_openinfradev_tks-api_pkg_domain.MergePermissionResponse"
                },
                "notification": {
                    "$ref": "#/definitions/github_com_openinfradev_tks-api_pkg_domain.MergePermissionResponse"
                },
                "policy": {
                    "$ref": "#/definitions/github_com_openinfradev_tks-api_pkg_domain.MergePermissionResponse"
                },
                "project_management": {
                    "$ref": "#/definitions/github_com_openinfradev_tks-api_pkg_domain.MergePermissionResponse"
                },
                "stack": {
                    "$ref": "#/definitions/github_com_openinfradev_tks-api_pkg_domain.MergePermissionResponse"
                }
            }
        },
        "github_com_openinfradev_tks-api_pkg_domain.MetricParameterResponse": {
            "type": "object",
            "required": [
                "key",
                "order",
                "value"
            ],
            "properties": {
                "key": {
                    "type": "string"
                },
                "order": {
                    "type": "integer"
                },
                "value": {
                    "type": "string"
                }
            }
        },
        "github_com_openinfradev_tks-api_pkg_domain.OrganizationResponse": {
            "type": "object",
            "properties": {
                "admin": {
                    "$ref": "#/definitions/github_com_openinfradev_tks-api_pkg_domain.SimpleUserResponse"
                },
                "createdAt": {
                    "type": "string"
                },
                "description": {
                    "type": "string"
                },
                "id": {
                    "type": "string"
                },
                "name": {
                    "type": "string"
                },
                "policyTemplates": {
                    "type": "array",
                    "items": {
                        "$ref": "#/definitions/github_com_openinfradev_tks-api_pkg_domain.SimplePolicyTemplateResponse"
                    }
                },
                "primaryClusterId": {
                    "type": "string"
                },
                "stackCount": {
                    "type": "integer"
                },
                "stackTemplates": {
                    "type": "array",
                    "items": {
                        "$ref": "#/definitions/github_com_openinfradev_tks-api_pkg_domain.SimpleStackTemplateResponse"
                    }
                },
                "status": {
                    "type": "string"
                },
                "statusDesc": {
                    "type": "string"
                },
                "systemNotificationTemplates": {
                    "type": "array",
                    "items": {
                        "$ref": "#/definitions/github_com_openinfradev_tks-api_pkg_domain.SimpleSystemNotificationTemplateResponse"
                    }
                },
                "updatedAt": {
                    "type": "string"
                }
            }
        },
        "github_com_openinfradev_tks-api_pkg_domain.PaginationResponse": {
            "type": "object",
            "properties": {
                "filters": {
                    "type": "array",
                    "items": {
                        "$ref": "#/definitions/github_com_openinfradev_tks-api_pkg_domain.FilterResponse"
                    }
                },
                "pageNumber": {
                    "type": "integer"
                },
                "pageSize": {
                    "type": "integer"
                },
                "sortColumn": {
                    "type": "string"
                },
                "sortOrder": {
                    "type": "string"
                },
                "totalPages": {
                    "type": "integer"
                },
                "totalRows": {
                    "type": "integer"
                }
            }
        },
        "github_com_openinfradev_tks-api_pkg_domain.ParameterDef": {
            "type": "object",
            "properties": {
                "children": {
                    "type": "array",
                    "items": {
                        "$ref": "#/definitions/github_com_openinfradev_tks-api_pkg_domain.ParameterDef"
                    }
                },
                "defaultValue": {
                    "type": "string"
                },
                "isArray": {
                    "type": "boolean"
                },
                "key": {
                    "type": "string"
                },
                "type": {
                    "type": "string"
                }
            }
        },
        "github_com_openinfradev_tks-api_pkg_domain.PermissionResponse": {
            "type": "object",
            "properties": {
                "ID": {
                    "type": "string"
                },
                "children": {
                    "type": "array",
                    "items": {
                        "$ref": "#/definitions/github_com_openinfradev_tks-api_pkg_domain.PermissionResponse"
                    }
                },
                "endpoints": {
                    "type": "array",
                    "items": {
                        "$ref": "#/definitions/github_com_openinfradev_tks-api_pkg_domain.EndpointResponse"
                    }
                },
                "is_allowed": {
                    "type": "boolean"
                },
                "key": {
                    "type": "string"
                },
                "name": {
                    "type": "string"
                }
            }
        },
        "github_com_openinfradev_tks-api_pkg_domain.PermissionSetResponse": {
            "type": "object",
            "properties": {
                "configuration": {
                    "$ref": "#/definitions/github_com_openinfradev_tks-api_pkg_domain.PermissionResponse"
                },
                "dashboard": {
                    "$ref": "#/definitions/github_com_openinfradev_tks-api_pkg_domain.PermissionResponse"
                },
                "notification": {
                    "$ref": "#/definitions/github_com_openinfradev_tks-api_pkg_domain.PermissionResponse"
                },
                "policy": {
                    "$ref": "#/definitions/github_com_openinfradev_tks-api_pkg_domain.PermissionResponse"
                },
                "project_management": {
                    "$ref": "#/definitions/github_com_openinfradev_tks-api_pkg_domain.PermissionResponse"
                },
                "stack": {
                    "$ref": "#/definitions/github_com_openinfradev_tks-api_pkg_domain.PermissionResponse"
                }
            }
        },
        "github_com_openinfradev_tks-api_pkg_domain.PermittedOrganization": {
            "type": "object",
            "properties": {
                "organizationId": {
                    "type": "string"
                },
                "organizationName": {
                    "type": "string"
                },
                "permitted": {
                    "type": "boolean"
                }
            }
        },
        "github_com_openinfradev_tks-api_pkg_domain.PodCount": {
            "type": "object",
            "properties": {
                "day": {
                    "type": "integer"
                },
                "value": {
                    "type": "integer"
                }
            }
        },
        "github_com_openinfradev_tks-api_pkg_domain.PolicyResponse": {
            "type": "object",
            "properties": {
                "createdAt": {
                    "type": "string",
                    "format": "date-time"
                },
                "creator": {
                    "$ref": "#/definitions/github_com_openinfradev_tks-api_pkg_domain.SimpleUserResponse"
                },
                "description": {
                    "type": "string"
                },
                "enforcementAction": {
                    "type": "string"
                },
                "id": {
                    "type": "string",
                    "example": "d98ef5f1-4a68-4047-a446-2207787ce3ff"
                },
                "mandatory": {
                    "type": "boolean"
                },
                "match": {
                    "type": "object",
                    "additionalProperties": {
                        "type": "string"
                    },
                    "example": {
                        "refer": "match.Match"
                    }
                },
                "parameters": {
                    "type": "string",
                    "example": "\"labels\":{\"key\":\"owner\",\"allowedRegex:^[a-zA-Z]+.agilebank.demo$}\""
                },
                "policyName": {
                    "type": "string",
                    "example": "label 정책"
                },
                "targetClusterIds": {
                    "type": "array",
                    "items": {
                        "type": "string"
                    },
                    "example": [
                        "83bf8081-f0c5-4b31-826d-23f6f366ec90",
                        "83bf8081-f0c5-4b31-826d-23f6f366ec90"
                    ]
                },
                "templateId": {
                    "type": "string",
                    "example": "d98ef5f1-4a68-4047-a446-2207787ce3ff"
                },
                "templateName": {
                    "type": "string",
                    "example": "필수 Label 검사"
                },
                "updatedAt": {
                    "type": "string",
                    "format": "date-time"
                },
                "updator": {
                    "$ref": "#/definitions/github_com_openinfradev_tks-api_pkg_domain.SimpleUserResponse"
                }
            }
        },
        "github_com_openinfradev_tks-api_pkg_domain.PolicyTemplateResponse": {
            "type": "object",
            "properties": {
                "createdAt": {
                    "type": "string"
                },
                "creator": {
                    "$ref": "#/definitions/github_com_openinfradev_tks-api_pkg_domain.SimpleUserResponse"
                },
                "deprecated": {
                    "type": "boolean",
                    "example": false
                },
                "description": {
                    "type": "string",
                    "example": "이 정책은 ..."
                },
                "id": {
                    "type": "string",
                    "example": "d98ef5f1-4a68-4047-a446-2207787ce3ff"
                },
                "kind": {
                    "type": "string",
                    "example": "K8sRequiredLabels"
                },
                "libs": {
                    "type": "array",
                    "items": {
                        "type": "string"
                    },
                    "example": [
                        "rego 코드"
                    ]
                },
                "parametersSchema": {
                    "type": "array",
                    "items": {
                        "$ref": "#/definitions/github_com_openinfradev_tks-api_pkg_domain.ParameterDef"
                    }
                },
                "permittedOrganizations": {
                    "type": "array",
                    "items": {
                        "$ref": "#/definitions/github_com_openinfradev_tks-api_pkg_domain.PermittedOrganization"
                    }
                },
                "rego": {
                    "type": "string",
                    "example": "rego 코드"
                },
                "severity": {
                    "type": "string",
                    "enum": [
                        "low",
                        "medium",
                        "high"
                    ],
                    "example": "medium"
                },
                "templateName": {
                    "type": "string",
                    "example": "필수 Label 검사"
                },
                "type": {
                    "type": "string",
                    "enum": [
                        "tks",
                        "organization"
                    ],
                    "example": "tks"
                },
                "updatedAt": {
                    "type": "string"
                },
                "updator": {
                    "$ref": "#/definitions/github_com_openinfradev_tks-api_pkg_domain.SimpleUserResponse"
                },
                "version": {
                    "type": "string",
                    "example": "v1.0.1"
                }
            }
        },
        "github_com_openinfradev_tks-api_pkg_domain.PolicyTemplateStatistics": {
            "type": "object",
            "properties": {
                "organizationId": {
                    "type": "string"
                },
                "organizationName": {
                    "type": "string"
                },
                "usageCount": {
                    "type": "integer"
                }
            }
        },
        "github_com_openinfradev_tks-api_pkg_domain.ProjectDetailResponse": {
            "type": "object",
            "properties": {
                "createdAt": {
                    "description": "AppCount                int    `json:\"appCount\"`\nNamespaceCount          int        `json:\"namespaceCount\"`\nMemberCount             int        `json:\"memberCount\"`",
                    "type": "string"
                },
                "description": {
                    "type": "string"
                },
                "id": {
                    "type": "string"
                },
                "name": {
                    "type": "string"
                },
                "organizationId": {
                    "type": "string"
                },
                "projectLeaderAccountId": {
                    "type": "string"
                },
                "projectLeaderDepartment": {
                    "type": "string"
                },
                "projectLeaderId": {
                    "type": "string"
                },
                "projectLeaderName": {
                    "type": "string"
                },
                "projectRoleId": {
                    "type": "string"
                },
                "projectRoleName": {
                    "type": "string"
                },
                "updatedAt": {
                    "type": "string"
                }
            }
        },
        "github_com_openinfradev_tks-api_pkg_domain.ProjectIdProjectRoleResponse": {
            "type": "object",
            "properties": {
                "projectId": {
                    "type": "string"
                },
                "projectRoleId": {
                    "type": "string"
                },
                "projectRoleName": {
                    "type": "string"
                }
            }
        },
        "github_com_openinfradev_tks-api_pkg_domain.ProjectMemberRequest": {
            "type": "object",
            "required": [
                "projectRoleId",
                "projectUserId"
            ],
            "properties": {
                "projectRoleId": {
                    "type": "string"
                },
                "projectUserId": {
                    "type": "string"
                }
            }
        },
        "github_com_openinfradev_tks-api_pkg_domain.ProjectMemberResponse": {
            "type": "object",
            "properties": {
                "createdAt": {
                    "type": "string"
                },
                "id": {
                    "type": "string"
                },
                "projectId": {
                    "type": "string"
                },
                "projectRoleId": {
                    "type": "string"
                },
                "projectRoleName": {
                    "type": "string"
                },
                "projectUserAccountId": {
                    "type": "string"
                },
                "projectUserDepartment": {
                    "type": "string"
                },
                "projectUserEmail": {
                    "type": "string"
                },
                "projectUserId": {
                    "type": "string"
                },
                "projectUserName": {
                    "type": "string"
                },
                "updatedAt": {
                    "type": "string"
                }
            }
        },
        "github_com_openinfradev_tks-api_pkg_domain.ProjectNamespaceK8sResources": {
            "type": "object",
            "properties": {
                "cronjobs": {
                    "type": "integer"
                },
                "daemonsets": {
                    "type": "integer"
                },
                "deployments": {
                    "type": "integer"
                },
                "ingresses": {
                    "type": "integer"
                },
                "jobs": {
                    "type": "integer"
                },
                "pods": {
                    "type": "integer"
                },
                "pvcs": {
                    "type": "integer"
                },
                "services": {
                    "type": "integer"
                },
                "statefulsets": {
                    "type": "integer"
                },
                "updatedAt": {
                    "type": "string"
                }
            }
        },
        "github_com_openinfradev_tks-api_pkg_domain.ProjectNamespaceResourcesUsage": {
            "type": "object",
            "properties": {
                "cpu": {
                    "type": "string"
                },
                "memory": {
                    "type": "string"
                },
                "storage": {
                    "type": "string"
                }
            }
        },
        "github_com_openinfradev_tks-api_pkg_domain.ProjectNamespaceResponse": {
            "type": "object",
            "properties": {
                "appCount": {
                    "type": "integer"
                },
                "createdAt": {
                    "type": "string"
                },
                "description": {
                    "type": "string"
                },
                "namespace": {
                    "type": "string"
                },
                "projectId": {
                    "type": "string"
                },
                "stackId": {
                    "type": "string"
                },
                "stackName": {
                    "type": "string"
                },
                "status": {
                    "type": "string"
                },
                "updatedAt": {
                    "type": "string"
                }
            }
        },
        "github_com_openinfradev_tks-api_pkg_domain.ProjectResponse": {
            "type": "object",
            "properties": {
                "appCount": {
                    "type": "integer"
                },
                "createdAt": {
                    "type": "string"
                },
                "description": {
                    "type": "string"
                },
                "id": {
                    "type": "string"
                },
                "isMyProject": {
                    "type": "string"
                },
                "memberCount": {
                    "type": "integer"
                },
                "name": {
                    "type": "string"
                },
                "namespaceCount": {
                    "type": "integer"
                },
                "organizationId": {
                    "type": "string"
                },
                "projectRoleId": {
                    "type": "string"
                },
                "projectRoleName": {
                    "type": "string"
                },
                "updatedAt": {
                    "type": "string"
                }
            }
        },
        "github_com_openinfradev_tks-api_pkg_domain.ProjectRoleResponse": {
            "type": "object",
            "properties": {
                "createdAt": {
                    "type": "string"
                },
                "deletedAt": {
                    "type": "string"
                },
                "description": {
                    "type": "string"
                },
                "id": {
                    "type": "string"
                },
                "name": {
                    "description": "project-leader, project-member, project-viewer",
                    "type": "string"
                },
                "updatedAt": {
                    "type": "string"
                }
            }
        },
        "github_com_openinfradev_tks-api_pkg_domain.RegoCompieError": {
            "type": "object",
            "properties": {
                "code": {
                    "type": "string",
                    "example": "P_INVALID_REGO_SYNTAX"
                },
                "message": {
                    "type": "string",
                    "example": "Invalid rego syntax"
                },
                "status": {
                    "type": "integer",
                    "example": 400
                },
                "text": {
                    "type": "string",
                    "example": "Rego 문법 에러입니다. 라인:2 컬럼:1 에러메시지: var testnum is not safe"
                }
            }
        },
        "github_com_openinfradev_tks-api_pkg_domain.RegoCompileRequest": {
            "type": "object",
            "required": [
                "rego"
            ],
            "properties": {
                "libs": {
                    "type": "array",
                    "items": {
                        "type": "string"
                    }
                },
                "rego": {
                    "type": "string",
                    "example": "Rego 코드"
                }
            }
        },
        "github_com_openinfradev_tks-api_pkg_domain.RegoCompileResponse": {
            "type": "object",
            "properties": {
                "errors": {
                    "type": "array",
                    "items": {
                        "$ref": "#/definitions/github_com_openinfradev_tks-api_pkg_domain.RegoCompieError"
                    }
                },
                "parametersSchema": {
                    "type": "array",
                    "items": {
                        "$ref": "#/definitions/github_com_openinfradev_tks-api_pkg_domain.ParameterDef"
                    }
                }
            }
        },
        "github_com_openinfradev_tks-api_pkg_domain.RemoveOrganizationStackTemplatesRequest": {
            "type": "object",
            "required": [
                "stackTemplateIds"
            ],
            "properties": {
                "stackTemplateIds": {
                    "type": "array",
                    "items": {
                        "type": "string"
                    }
                }
            }
        },
        "github_com_openinfradev_tks-api_pkg_domain.RemoveOrganizationSystemNotificationTemplatesRequest": {
            "type": "object",
            "required": [
                "systemNotificationTemplateIds"
            ],
            "properties": {
                "systemNotificationTemplateIds": {
                    "type": "array",
                    "items": {
                        "type": "string"
                    }
                }
            }
        },
        "github_com_openinfradev_tks-api_pkg_domain.RemoveProjectMemberRequest": {
            "type": "object",
            "properties": {
                "projectMembers": {
                    "type": "array",
                    "items": {
                        "type": "object",
                        "properties": {
                            "projectMemberId": {
                                "type": "string"
                            }
                        }
                    }
                }
            }
        },
        "github_com_openinfradev_tks-api_pkg_domain.ResourceQuota": {
            "type": "object",
            "properties": {
                "quotas": {
                    "type": "array",
                    "items": {
                        "$ref": "#/definitions/github_com_openinfradev_tks-api_pkg_domain.ResourceQuotaAttr"
                    }
                }
            }
        },
        "github_com_openinfradev_tks-api_pkg_domain.ResourceQuotaAttr": {
            "type": "object",
            "properties": {
                "quota": {
                    "type": "integer"
                },
                "required": {
                    "type": "integer"
                },
                "type": {
                    "type": "string"
                },
                "usage": {
                    "type": "integer"
                }
            }
        },
        "github_com_openinfradev_tks-api_pkg_domain.RoleIdRoleNameResponse": {
            "type": "object",
            "properties": {
                "roleId": {
                    "type": "string"
                },
                "roleName": {
                    "type": "string"
                }
            }
        },
        "github_com_openinfradev_tks-api_pkg_domain.RoleResponse": {
            "type": "object",
            "properties": {
                "createdAt": {
                    "type": "string"
                },
                "creator": {
                    "type": "string"
                },
                "description": {
                    "type": "string"
                },
                "id": {
                    "type": "string"
                },
                "name": {
                    "type": "string"
                },
                "organization": {
                    "$ref": "#/definitions/github_com_openinfradev_tks-api_pkg_domain.OrganizationResponse"
                },
                "organizationId": {
                    "type": "string"
                },
                "type": {
                    "type": "string"
                },
                "updatedAt": {
                    "type": "string"
                }
            }
        },
        "github_com_openinfradev_tks-api_pkg_domain.RollbackAppServeAppRequest": {
            "type": "object",
            "properties": {
                "taskId": {
                    "type": "string"
                }
            }
        },
        "github_com_openinfradev_tks-api_pkg_domain.SetMandatoryPoliciesRequest": {
            "type": "object",
            "properties": {
                "policies": {
                    "type": "array",
                    "items": {
                        "$ref": "#/definitions/github_com_openinfradev_tks-api_pkg_domain.MandatoryPolicyPatchInfo"
                    }
                }
            }
        },
        "github_com_openinfradev_tks-api_pkg_domain.SimpleCloudAccountResponse": {
            "type": "object",
            "properties": {
                "awsAccountId": {
                    "type": "string"
                },
                "cloudService": {
                    "type": "string"
                },
                "clusters": {
                    "type": "integer"
                },
                "createdIAM": {
                    "type": "boolean"
                },
                "description": {
                    "type": "string"
                },
                "id": {
                    "type": "string"
                },
                "name": {
                    "type": "string"
                },
                "organizationId": {
                    "type": "string"
                }
            }
        },
        "github_com_openinfradev_tks-api_pkg_domain.SimpleClusterResponse": {
            "type": "object",
            "properties": {
                "id": {
                    "type": "string"
                },
                "name": {
                    "type": "string"
                },
                "organizationId": {
                    "type": "string"
                }
            }
        },
        "github_com_openinfradev_tks-api_pkg_domain.SimpleOrganizationResponse": {
            "type": "object",
            "properties": {
                "description": {
                    "type": "string"
                },
                "id": {
                    "type": "string"
                },
                "name": {
                    "type": "string"
                }
            }
        },
        "github_com_openinfradev_tks-api_pkg_domain.SimplePolicyTemplateResponse": {
            "type": "object",
            "properties": {
                "description": {
                    "type": "string",
                    "example": "이 정책은 ..."
                },
                "id": {
                    "type": "string",
                    "example": "d98ef5f1-4a68-4047-a446-2207787ce3ff"
                },
                "templateName": {
                    "type": "string",
                    "example": "필수 Label 검사"
                },
                "type": {
                    "type": "string",
                    "enum": [
                        "tks",
                        "organization"
                    ],
                    "example": "tks"
                },
                "version": {
                    "type": "string",
                    "example": "v1.0.1"
                }
            }
        },
        "github_com_openinfradev_tks-api_pkg_domain.SimpleStackTemplateResponse": {
            "type": "object",
            "properties": {
                "cloudService": {
                    "type": "string"
                },
                "description": {
                    "type": "string"
                },
                "id": {
                    "type": "string"
                },
                "kubeType": {
                    "type": "string"
                },
                "kubeVersion": {
                    "type": "string"
                },
                "name": {
                    "type": "string"
                },
                "services": {
                    "type": "array",
                    "items": {
                        "$ref": "#/definitions/github_com_openinfradev_tks-api_pkg_domain.SimpleStackTemplateServiceResponse"
                    }
                },
                "template": {
                    "type": "string"
                }
            }
        },
        "github_com_openinfradev_tks-api_pkg_domain.SimpleStackTemplateServiceResponse": {
            "type": "object",
            "properties": {
                "type": {
                    "type": "string"
                }
            }
        },
        "github_com_openinfradev_tks-api_pkg_domain.SimpleSystemNotificationTemplateResponse": {
            "type": "object",
            "properties": {
                "createdAt": {
                    "type": "string"
                },
                "description": {
                    "type": "string"
                },
                "id": {
                    "type": "string"
                },
                "name": {
                    "type": "string"
                },
                "updatedAt": {
                    "type": "string"
                }
            }
        },
        "github_com_openinfradev_tks-api_pkg_domain.SimpleUserResponse": {
            "type": "object",
            "properties": {
                "accountId": {
                    "type": "string"
                },
                "department": {
                    "type": "string"
                },
                "email": {
                    "type": "string"
                },
                "id": {
                    "type": "string"
                },
                "name": {
                    "type": "string"
                }
            }
        },
        "github_com_openinfradev_tks-api_pkg_domain.StackConfResponse": {
            "type": "object",
            "required": [
                "tksInfraNode",
                "tksUserNode"
            ],
            "properties": {
                "tksCpNode": {
                    "type": "integer"
                },
                "tksCpNodeMax": {
                    "type": "integer"
                },
                "tksCpNodeType": {
                    "type": "string"
                },
                "tksInfraNode": {
                    "type": "integer",
                    "maximum": 3,
                    "minimum": 1
                },
                "tksInfraNodeMax": {
                    "type": "integer"
                },
                "tksInfraNodeType": {
                    "type": "string"
                },
                "tksUserNode": {
                    "type": "integer",
                    "maximum": 100,
                    "minimum": 0
                },
                "tksUserNodeMax": {
                    "type": "integer"
                },
                "tksUserNodeType": {
                    "type": "string"
                }
            }
        },
        "github_com_openinfradev_tks-api_pkg_domain.StackResponse": {
            "type": "object",
            "properties": {
                "cloudAccount": {
                    "$ref": "#/definitions/github_com_openinfradev_tks-api_pkg_domain.SimpleCloudAccountResponse"
                },
                "conf": {
                    "$ref": "#/definitions/github_com_openinfradev_tks-api_pkg_domain.StackConfResponse"
                },
                "createdAt": {
                    "type": "string"
                },
                "creator": {
                    "$ref": "#/definitions/github_com_openinfradev_tks-api_pkg_domain.SimpleUserResponse"
                },
                "description": {
                    "type": "string"
                },
                "favorited": {
                    "type": "boolean"
                },
                "grafanaUrl": {
                    "type": "string"
                },
                "id": {
                    "type": "string"
                },
                "name": {
                    "type": "string"
                },
                "organizationId": {
                    "type": "string"
                },
                "primaryCluster": {
                    "type": "boolean"
                },
                "resource": {
                    "$ref": "#/definitions/github_com_openinfradev_tks-api_pkg_domain.DashboardStackResponse"
                },
                "stackTemplate": {
                    "$ref": "#/definitions/github_com_openinfradev_tks-api_pkg_domain.SimpleStackTemplateResponse"
                },
                "status": {
                    "type": "string"
                },
                "statusDesc": {
                    "type": "string"
                },
                "updatedAt": {
                    "type": "string"
                },
                "updator": {
                    "$ref": "#/definitions/github_com_openinfradev_tks-api_pkg_domain.SimpleUserResponse"
                },
                "userClusterEndpoint": {
                    "type": "string"
                }
            }
        },
        "github_com_openinfradev_tks-api_pkg_domain.StackStepStatus": {
            "type": "object",
            "properties": {
                "maxStep": {
                    "type": "integer"
                },
                "stage": {
                    "type": "string"
                },
                "status": {
                    "type": "string"
                },
                "step": {
                    "type": "integer"
                }
            }
        },
        "github_com_openinfradev_tks-api_pkg_domain.StackTemplateResponse": {
            "type": "object",
            "properties": {
                "cloudService": {
                    "type": "string"
                },
                "createdAt": {
                    "type": "string"
                },
                "creator": {
                    "$ref": "#/definitions/github_com_openinfradev_tks-api_pkg_domain.SimpleUserResponse"
                },
                "description": {
                    "type": "string"
                },
                "id": {
                    "type": "string"
                },
                "kubeType": {
                    "type": "string"
                },
                "kubeVersion": {
                    "type": "string"
                },
                "name": {
                    "type": "string"
                },
                "organizations": {
                    "type": "array",
                    "items": {
                        "$ref": "#/definitions/github_com_openinfradev_tks-api_pkg_domain.SimpleOrganizationResponse"
                    }
                },
                "platform": {
                    "type": "string"
                },
                "services": {
                    "type": "array",
                    "items": {
                        "$ref": "#/definitions/github_com_openinfradev_tks-api_pkg_domain.StackTemplateServiceResponse"
                    }
                },
                "template": {
                    "type": "string"
                },
                "templateType": {
                    "type": "string"
                },
                "updatedAt": {
                    "type": "string"
                },
                "updator": {
                    "$ref": "#/definitions/github_com_openinfradev_tks-api_pkg_domain.SimpleUserResponse"
                },
                "version": {
                    "type": "string"
                }
            }
        },
        "github_com_openinfradev_tks-api_pkg_domain.StackTemplateServiceApplicationResponse": {
            "type": "object",
            "properties": {
                "description": {
                    "type": "string"
                },
                "name": {
                    "type": "string"
                },
                "version": {
                    "type": "string"
                }
            }
        },
        "github_com_openinfradev_tks-api_pkg_domain.StackTemplateServiceResponse": {
            "type": "object",
            "properties": {
                "applications": {
                    "type": "array",
                    "items": {
                        "$ref": "#/definitions/github_com_openinfradev_tks-api_pkg_domain.StackTemplateServiceApplicationResponse"
                    }
                },
                "type": {
                    "type": "string"
                }
            }
        },
        "github_com_openinfradev_tks-api_pkg_domain.StageResponse": {
            "type": "object",
            "properties": {
                "actions": {
                    "type": "array",
                    "items": {
                        "$ref": "#/definitions/github_com_openinfradev_tks-api_pkg_domain.ActionResponse"
                    }
                },
                "name": {
                    "description": "BUILD (빌드), DEPLOY (배포), PROMOTE (프로모트), ROLLBACK (롤백)",
                    "type": "string"
                },
                "result": {
                    "type": "string"
                },
                "status": {
                    "type": "string"
                }
            }
        },
        "github_com_openinfradev_tks-api_pkg_domain.SystemNotificationActionResponse": {
            "type": "object",
            "properties": {
                "content": {
                    "type": "string"
                },
                "createdAt": {
                    "type": "string"
                },
                "id": {
                    "type": "string"
                },
                "status": {
                    "type": "string"
                },
                "systemNotificationId": {
                    "type": "string"
                },
                "taker": {
                    "$ref": "#/definitions/github_com_openinfradev_tks-api_pkg_domain.SimpleUserResponse"
                },
                "updatedAt": {
                    "type": "string"
                }
            }
        },
        "github_com_openinfradev_tks-api_pkg_domain.SystemNotificationConditionResponse": {
            "type": "object",
            "properties": {
                "duration": {
                    "type": "integer"
                },
                "enableEmail": {
                    "type": "boolean"
                },
                "enablePortal": {
                    "type": "boolean"
                },
                "order": {
                    "type": "integer"
                },
                "parameters": {
                    "type": "array",
                    "items": {
                        "$ref": "#/definitions/github_com_openinfradev_tks-api_pkg_domain.SystemNotificationParameter"
                    }
                },
                "severity": {
                    "type": "string"
                }
            }
        },
        "github_com_openinfradev_tks-api_pkg_domain.SystemNotificationParameter": {
            "type": "object",
            "properties": {
                "operator": {
                    "type": "string"
                },
                "order": {
                    "type": "integer"
                },
                "value": {
                    "type": "string"
                }
            }
        },
        "github_com_openinfradev_tks-api_pkg_domain.SystemNotificationResponse": {
            "type": "object",
            "properties": {
                "closedAt": {
                    "type": "string"
                },
                "cluster": {
                    "$ref": "#/definitions/github_com_openinfradev_tks-api_pkg_domain.SimpleClusterResponse"
                },
                "code": {
                    "type": "string"
                },
                "createdAt": {
                    "type": "string"
                },
                "description": {
                    "type": "string"
                },
                "firedAt": {
                    "type": "string"
                },
                "grade": {
                    "type": "string"
                },
                "grafanaUrl": {
                    "type": "string"
                },
                "id": {
                    "type": "string"
                },
                "lastTaker": {
                    "$ref": "#/definitions/github_com_openinfradev_tks-api_pkg_domain.SimpleUserResponse"
                },
                "message": {
                    "type": "string"
                },
                "name": {
                    "type": "string"
                },
                "node": {
                    "type": "string"
                },
                "organizationId": {
                    "type": "string"
                },
                "processingSec": {
                    "type": "integer"
                },
                "rawData": {
                    "type": "string"
                },
                "status": {
                    "type": "string"
                },
                "systemNotificationActions": {
                    "type": "array",
                    "items": {
                        "$ref": "#/definitions/github_com_openinfradev_tks-api_pkg_domain.SystemNotificationActionResponse"
                    }
                },
                "takedAt": {
                    "type": "string"
                },
                "takedSec": {
                    "type": "integer"
                },
                "updatedAt": {
                    "type": "string"
                }
            }
        },
        "github_com_openinfradev_tks-api_pkg_domain.SystemNotificationRuleResponse": {
            "type": "object",
            "properties": {
                "createdAt": {
                    "type": "string"
                },
                "creator": {
                    "$ref": "#/definitions/github_com_openinfradev_tks-api_pkg_domain.SimpleUserResponse"
                },
                "description": {
                    "type": "string"
                },
                "id": {
                    "type": "string"
                },
                "messageActionProposal": {
                    "type": "string"
                },
                "messageCondition": {
                    "type": "string"
                },
                "messageContent": {
                    "type": "string"
                },
                "messageTitle": {
                    "type": "string"
                },
                "name": {
                    "type": "string"
                },
                "systemNotificationConditions": {
                    "type": "array",
                    "items": {
                        "$ref": "#/definitions/github_com_openinfradev_tks-api_pkg_domain.SystemNotificationConditionResponse"
                    }
                },
                "systemNotificationTemplate": {
                    "$ref": "#/definitions/github_com_openinfradev_tks-api_pkg_domain.SimpleSystemNotificationTemplateResponse"
                },
                "targetUsers": {
                    "type": "array",
                    "items": {
                        "$ref": "#/definitions/github_com_openinfradev_tks-api_pkg_domain.SimpleUserResponse"
                    }
                },
                "updatedAt": {
                    "type": "string"
                },
                "updator": {
                    "$ref": "#/definitions/github_com_openinfradev_tks-api_pkg_domain.SimpleUserResponse"
                }
            }
        },
        "github_com_openinfradev_tks-api_pkg_domain.SystemNotificationTemplateResponse": {
            "type": "object",
            "required": [
                "metricQuery"
            ],
            "properties": {
                "createdAt": {
                    "type": "string"
                },
                "creator": {
                    "$ref": "#/definitions/github_com_openinfradev_tks-api_pkg_domain.SimpleUserResponse"
                },
                "description": {
                    "type": "string"
                },
                "id": {
                    "type": "string"
                },
                "metricParameters": {
                    "type": "array",
                    "items": {
                        "$ref": "#/definitions/github_com_openinfradev_tks-api_pkg_domain.MetricParameterResponse"
                    }
                },
                "metricQuery": {
                    "type": "string"
                },
                "name": {
                    "type": "string"
                },
                "organizations": {
                    "type": "array",
                    "items": {
                        "$ref": "#/definitions/github_com_openinfradev_tks-api_pkg_domain.SimpleOrganizationResponse"
                    }
                },
                "updatedAt": {
                    "type": "string"
                },
                "updator": {
                    "$ref": "#/definitions/github_com_openinfradev_tks-api_pkg_domain.SimpleUserResponse"
                }
            }
        },
        "github_com_openinfradev_tks-api_pkg_domain.Unit": {
            "type": "object",
            "properties": {
                "data": {
                    "type": "array",
                    "items": {
                        "type": "string"
                    }
                },
                "name": {
                    "type": "string"
                }
            }
        },
        "github_com_openinfradev_tks-api_pkg_domain.UpdateAppServeAppEndpointRequest": {
            "type": "object",
            "required": [
                "taskId"
            ],
            "properties": {
                "endpointUrl": {
                    "type": "string"
                },
                "helmRevision": {
                    "type": "integer"
                },
                "previewEndpointUrl": {
                    "type": "string"
                },
                "taskId": {
                    "type": "string"
                }
            }
        },
        "github_com_openinfradev_tks-api_pkg_domain.UpdateAppServeAppRequest": {
            "type": "object",
            "properties": {
                "abort": {
                    "type": "boolean"
                },
                "appConfig": {
                    "type": "string"
                },
                "appSecret": {
                    "type": "string"
                },
                "artifactUrl": {
                    "type": "string"
                },
                "executablePath": {
                    "type": "string"
                },
                "extraEnv": {
                    "type": "string"
                },
                "imageUrl": {
                    "type": "string"
                },
                "port": {
                    "type": "string"
                },
                "profile": {
                    "type": "string"
                },
                "promote": {
                    "description": "Update Strategy",
                    "type": "boolean"
                },
                "resourceSpec": {
                    "type": "string"
                },
                "strategy": {
                    "description": "Task",
                    "type": "string"
                }
            }
        },
        "github_com_openinfradev_tks-api_pkg_domain.UpdateAppServeAppStatusRequest": {
            "type": "object",
            "required": [
                "status",
                "taskId"
            ],
            "properties": {
                "output": {
                    "type": "string"
                },
                "status": {
                    "type": "string"
                },
                "taskId": {
                    "type": "string"
                }
            }
        },
        "github_com_openinfradev_tks-api_pkg_domain.UpdateCloudAccountRequest": {
            "type": "object",
            "properties": {
                "description": {
                    "type": "string"
                }
            }
        },
        "github_com_openinfradev_tks-api_pkg_domain.UpdateDashboardRequest": {
            "type": "object",
            "properties": {
                "groupName": {
                    "type": "string"
                },
                "sizeX": {
                    "type": "integer"
                },
                "sizeY": {
                    "type": "integer"
                },
                "widgets": {
                    "type": "array",
                    "items": {
                        "$ref": "#/definitions/github_com_openinfradev_tks-api_pkg_domain.WidgetResponse"
                    }
                }
            }
        },
        "github_com_openinfradev_tks-api_pkg_domain.UpdateMyProfileRequest": {
            "type": "object",
            "required": [
                "password"
            ],
            "properties": {
                "department": {
                    "type": "string",
                    "maxLength": 50,
                    "minLength": 0
                },
                "email": {
                    "type": "string"
                },
                "name": {
                    "type": "string",
                    "maxLength": 30,
                    "minLength": 1
                },
                "password": {
                    "type": "string"
                }
            }
        },
        "github_com_openinfradev_tks-api_pkg_domain.UpdateMyProfileResponse": {
            "type": "object",
            "properties": {
                "user": {
                    "type": "object",
                    "properties": {
                        "accountId": {
                            "type": "string"
                        },
                        "department": {
                            "type": "string"
                        },
                        "email": {
                            "type": "string"
                        },
                        "id": {
                            "type": "string"
                        },
                        "name": {
                            "type": "string"
                        },
                        "organization": {
                            "$ref": "#/definitions/github_com_openinfradev_tks-api_pkg_domain.OrganizationResponse"
                        },
                        "role": {
                            "$ref": "#/definitions/github_com_openinfradev_tks-api_pkg_domain.RoleResponse"
                        }
                    }
                }
            }
        },
        "github_com_openinfradev_tks-api_pkg_domain.UpdateOrganizationRequest": {
            "type": "object",
            "required": [
                "name"
            ],
            "properties": {
                "description": {
                    "type": "string",
                    "maxLength": 100,
                    "minLength": 0
                },
                "name": {
                    "type": "string",
                    "maxLength": 30,
                    "minLength": 1
                }
            }
        },
        "github_com_openinfradev_tks-api_pkg_domain.UpdateOrganizationResponse": {
            "type": "object",
            "properties": {
                "id": {
                    "type": "string"
                }
            }
        },
        "github_com_openinfradev_tks-api_pkg_domain.UpdatePasswordRequest": {
            "type": "object",
            "required": [
                "newPassword",
                "originPassword"
            ],
            "properties": {
                "newPassword": {
                    "type": "string"
                },
                "originPassword": {
                    "type": "string"
                }
            }
        },
        "github_com_openinfradev_tks-api_pkg_domain.UpdatePermissionsByRoleIdRequest": {
            "type": "object",
            "properties": {
                "permissions": {
                    "type": "array",
                    "items": {
                        "$ref": "#/definitions/github_com_openinfradev_tks-api_pkg_domain.PermissionResponse"
                    }
                }
            }
        },
        "github_com_openinfradev_tks-api_pkg_domain.UpdatePolicyClustersRequest": {
            "type": "object",
            "properties": {
                "currentTargetClusterIds": {
                    "type": "array",
                    "items": {
                        "type": "string"
                    },
                    "example": [
                        "83bf8081-f0c5-4b31-826d-23f6f366ec90"
                    ]
                },
                "newTargetClusterIds": {
                    "type": "array",
                    "items": {
                        "type": "string"
                    },
                    "example": [
                        "83bf8081-f0c5-4b31-826d-23f6f366ec90",
                        "83bf8081-f0c5-4b31-826d-23f6f366ec90"
                    ]
                }
            }
        },
        "github_com_openinfradev_tks-api_pkg_domain.UpdatePolicyRequest": {
            "type": "object",
            "properties": {
                "description": {
                    "type": "string"
                },
                "enforcementAction": {
                    "type": "string"
                },
                "mandatory": {
                    "type": "boolean"
                },
                "match": {
                    "type": "object",
                    "additionalProperties": {
                        "type": "string"
                    },
                    "example": {
                        "refer": "match.Match"
                    }
                },
                "parameters": {
                    "type": "string",
                    "example": "\"labels\":{\"key\":\"owner\",\"allowedRegex:^[a-zA-Z]+.agilebank.demo$}\""
                },
                "policyName": {
                    "type": "string",
                    "example": "label 정책"
                },
                "targetClusterIds": {
                    "type": "array",
                    "items": {
                        "type": "string"
                    },
                    "example": [
                        "83bf8081-f0c5-4b31-826d-23f6f366ec90",
                        "83bf8081-f0c5-4b31-826d-23f6f366ec90"
                    ]
                },
                "templateId": {
                    "type": "string",
                    "example": "d98ef5f1-4a68-4047-a446-2207787ce3ff"
                }
            }
        },
        "github_com_openinfradev_tks-api_pkg_domain.UpdatePolicyTemplateRequest": {
            "type": "object",
            "properties": {
                "deprecated": {
                    "type": "boolean",
                    "example": false
                },
                "description": {
                    "type": "string"
                },
                "permittedOrganizationIds": {
                    "type": "array",
                    "items": {
                        "type": "string"
                    }
                },
                "severity": {
                    "type": "string",
                    "enum": [
                        "low",
                        "medium",
                        "high"
                    ],
                    "example": "medium"
                },
                "templateName": {
                    "type": "string",
                    "example": "필수 Label 검사"
                }
            }
        },
        "github_com_openinfradev_tks-api_pkg_domain.UpdatePrimaryClusterRequest": {
            "type": "object",
            "properties": {
                "primaryClusterId": {
                    "type": "string"
                }
            }
        },
        "github_com_openinfradev_tks-api_pkg_domain.UpdateProjectMemberRoleRequest": {
            "type": "object",
            "properties": {
                "projectRoleId": {
                    "type": "string"
                }
            }
        },
        "github_com_openinfradev_tks-api_pkg_domain.UpdateProjectMembersRoleRequest": {
            "type": "object",
            "properties": {
                "projectMembers": {
                    "type": "array",
                    "items": {
                        "type": "object",
                        "properties": {
                            "projectMemberId": {
                                "type": "string"
                            },
                            "projectRoleId": {
                                "type": "string"
                            }
                        }
                    }
                }
            }
        },
        "github_com_openinfradev_tks-api_pkg_domain.UpdateProjectNamespaceRequest": {
            "type": "object",
            "properties": {
                "description": {
                    "type": "string"
                }
            }
        },
        "github_com_openinfradev_tks-api_pkg_domain.UpdateProjectRequest": {
            "type": "object",
            "required": [
                "name"
            ],
            "properties": {
                "description": {
                    "type": "string"
                },
                "name": {
                    "type": "string"
                },
                "projectLeaderId": {
                    "type": "string"
                }
            }
        },
        "github_com_openinfradev_tks-api_pkg_domain.UpdateStackRequest": {
            "type": "object",
            "properties": {
                "description": {
                    "type": "string"
                }
            }
        },
        "github_com_openinfradev_tks-api_pkg_domain.UpdateStackTemplateOrganizationsRequest": {
            "type": "object",
            "required": [
                "organizationIds"
            ],
            "properties": {
                "organizationIds": {
                    "type": "array",
                    "items": {
                        "type": "string"
                    }
                }
            }
        },
        "github_com_openinfradev_tks-api_pkg_domain.UpdateStackTemplateRequest": {
            "type": "object",
            "required": [
                "serviceIds"
            ],
            "properties": {
                "cloudService": {
                    "type": "string"
                },
                "description": {
                    "type": "string"
                },
                "kubeType": {
                    "type": "string"
                },
                "kubeVersion": {
                    "type": "string"
                },
                "platform": {
                    "type": "string"
                },
                "serviceIds": {
                    "type": "array",
                    "items": {
                        "type": "string"
                    }
                },
                "template": {
                    "type": "string"
                },
                "templateType": {
                    "type": "string"
                },
                "version": {
                    "type": "string"
                }
            }
        },
        "github_com_openinfradev_tks-api_pkg_domain.UpdateSystemNotificationRequest": {
            "type": "object",
            "properties": {
                "description": {
                    "type": "string"
                }
            }
        },
        "github_com_openinfradev_tks-api_pkg_domain.UpdateSystemNotificationRuleRequest": {
            "type": "object",
            "required": [
                "messageCondition",
                "messageContent",
                "messageTitle",
                "name",
                "systemNotificationTemplateId"
            ],
            "properties": {
                "description": {
                    "type": "string"
                },
                "messageActionProposal": {
                    "type": "string"
                },
                "messageCondition": {
                    "type": "string"
                },
                "messageContent": {
                    "type": "string"
                },
                "messageTitle": {
                    "type": "string"
                },
                "name": {
                    "type": "string"
                },
                "systemNotificationConditions": {
                    "type": "array",
                    "items": {
                        "type": "object",
                        "properties": {
                            "duration": {
                                "type": "integer"
                            },
                            "enableEmail": {
                                "type": "boolean"
                            },
                            "enablePortal": {
                                "type": "boolean"
                            },
                            "order": {
                                "type": "integer"
                            },
                            "parameters": {
                                "type": "array",
                                "items": {
                                    "$ref": "#/definitions/github_com_openinfradev_tks-api_pkg_domain.SystemNotificationParameter"
                                }
                            },
                            "severity": {
                                "type": "string"
                            }
                        }
                    }
                },
                "systemNotificationTemplateId": {
                    "type": "string"
                },
                "targetUserIds": {
                    "type": "array",
                    "items": {
                        "type": "string"
                    }
                }
            }
        },
        "github_com_openinfradev_tks-api_pkg_domain.UpdateSystemNotificationTemplateRequest": {
            "type": "object",
            "required": [
                "metricQuery",
                "name",
                "organizationIds"
            ],
            "properties": {
                "description": {
                    "type": "string"
                },
                "metricParameters": {
                    "type": "array",
                    "items": {
                        "$ref": "#/definitions/github_com_openinfradev_tks-api_pkg_domain.MetricParameterResponse"
                    }
                },
                "metricQuery": {
                    "type": "string"
                },
                "name": {
                    "type": "string"
                },
                "organizationIds": {
                    "type": "array",
                    "items": {
                        "type": "string"
                    }
                }
            }
        },
        "github_com_openinfradev_tks-api_pkg_domain.UpdateTksRoleRequest": {
            "type": "object",
            "properties": {
                "description": {
                    "type": "string",
                    "maxLength": 100,
                    "minLength": 0
                }
            }
        },
        "github_com_openinfradev_tks-api_pkg_domain.UpdateUserRequest": {
            "type": "object",
            "properties": {
                "department": {
                    "type": "string",
                    "maxLength": 50,
                    "minLength": 0
                },
                "description": {
                    "type": "string",
                    "maxLength": 100,
                    "minLength": 0
                },
                "email": {
                    "type": "string"
                },
                "name": {
                    "type": "string",
                    "maxLength": 30,
                    "minLength": 1
                },
                "role": {
                    "type": "string",
                    "enum": [
                        "admin",
                        "user"
                    ]
                }
            }
        },
        "github_com_openinfradev_tks-api_pkg_domain.UpdateUserResponse": {
            "type": "object",
            "properties": {
                "user": {
                    "type": "object",
                    "properties": {
                        "accountId": {
                            "type": "string"
                        },
                        "createdAt": {
                            "type": "string"
                        },
                        "department": {
                            "type": "string"
                        },
                        "description": {
                            "type": "string"
                        },
                        "email": {
                            "type": "string"
                        },
                        "id": {
                            "type": "string"
                        },
                        "name": {
                            "type": "string"
                        },
                        "organization": {
                            "$ref": "#/definitions/github_com_openinfradev_tks-api_pkg_domain.OrganizationResponse"
                        },
                        "role": {
                            "$ref": "#/definitions/github_com_openinfradev_tks-api_pkg_domain.RoleResponse"
                        },
                        "updatedAt": {
                            "type": "string"
                        }
                    }
                }
            }
        },
        "github_com_openinfradev_tks-api_pkg_domain.VerifyIdentityForLostIdRequest": {
            "type": "object",
            "required": [
                "email",
                "organizationId",
                "userName"
            ],
            "properties": {
                "email": {
                    "type": "string"
                },
                "organizationId": {
                    "type": "string"
                },
                "userName": {
                    "type": "string"
                }
            }
        },
        "github_com_openinfradev_tks-api_pkg_domain.VerifyIdentityForLostIdResponse": {
            "type": "object",
            "properties": {
                "validityPeriod": {
                    "type": "string"
                }
            }
        },
        "github_com_openinfradev_tks-api_pkg_domain.VerifyIdentityForLostPasswordRequest": {
            "type": "object",
            "required": [
                "accountId",
                "email",
                "organizationId",
                "userName"
            ],
            "properties": {
                "accountId": {
                    "type": "string"
                },
                "email": {
                    "type": "string"
                },
                "organizationId": {
                    "type": "string"
                },
                "userName": {
                    "type": "string"
                }
            }
        },
        "github_com_openinfradev_tks-api_pkg_domain.VerifyIdentityForLostPasswordResponse": {
            "type": "object",
            "properties": {
                "validityPeriod": {
                    "type": "string"
                }
            }
        },
        "github_com_openinfradev_tks-api_pkg_domain.WidgetResponse": {
            "type": "object",
            "properties": {
                "key": {
                    "type": "string"
                },
                "sizeX": {
                    "type": "integer"
                },
                "sizeY": {
                    "type": "integer"
                },
                "startX": {
                    "type": "integer"
                },
                "startY": {
                    "type": "integer"
                }
            }
        },
        "github_com_openinfradev_tks-api_pkg_domain_admin.GetUserResponse": {
            "type": "object",
            "properties": {
                "user": {
                    "type": "object",
                    "properties": {
                        "accountId": {
                            "type": "string"
                        },
                        "createdAt": {
                            "type": "string"
                        },
                        "creator": {
                            "type": "string"
                        },
                        "department": {
                            "type": "string"
                        },
                        "description": {
                            "type": "string"
                        },
                        "email": {
                            "type": "string"
                        },
                        "id": {
                            "type": "string"
                        },
                        "name": {
                            "type": "string"
                        },
                        "organization": {
                            "$ref": "#/definitions/github_com_openinfradev_tks-api_pkg_domain.OrganizationResponse"
                        },
                        "role": {
                            "$ref": "#/definitions/github_com_openinfradev_tks-api_pkg_domain.RoleResponse"
                        },
                        "updatedAt": {
                            "type": "string"
                        }
                    }
                }
            }
        },
        "github_com_openinfradev_tks-api_pkg_domain_admin.UpdateUserRequest": {
            "type": "object",
            "required": [
                "email",
                "role"
            ],
            "properties": {
                "adminPassword": {
                    "type": "string"
                },
                "department": {
                    "type": "string",
                    "maxLength": 50,
                    "minLength": 0
                },
                "description": {
                    "type": "string",
                    "maxLength": 100,
                    "minLength": 0
                },
                "email": {
                    "type": "string"
                },
                "name": {
                    "type": "string"
                },
                "role": {
                    "type": "string"
                }
            }
        },
        "github_com_openinfradev_tks-api_pkg_domain_admin.UpdateUserResponse": {
            "type": "object",
            "properties": {
                "user": {
                    "type": "object",
                    "properties": {
                        "accountId": {
                            "type": "string"
                        },
                        "createdAt": {
                            "type": "string"
                        },
                        "department": {
                            "type": "string"
                        },
                        "description": {
                            "type": "string"
                        },
                        "email": {
                            "type": "string"
                        },
                        "id": {
                            "type": "string"
                        },
                        "name": {
                            "type": "string"
                        },
                        "organization": {
                            "$ref": "#/definitions/github_com_openinfradev_tks-api_pkg_domain.OrganizationResponse"
                        },
                        "role": {
                            "$ref": "#/definitions/github_com_openinfradev_tks-api_pkg_domain.RoleResponse"
                        },
                        "updatedAt": {
                            "type": "string"
                        }
                    }
                }
            }
        },
        "github_com_openinfradev_tks-api_pkg_httpErrors.RestError": {
            "type": "object",
            "properties": {
                "code": {
                    "type": "string"
                },
                "message": {
                    "type": "string"
                },
                "status": {
                    "type": "integer"
                },
                "text": {
                    "type": "string"
                }
            }
        }
    },
    "securityDefinitions": {
        "JWT": {
            "type": "apiKey",
            "name": "Authorization",
            "in": "header"
        }
    }
}<|MERGE_RESOLUTION|>--- conflicted
+++ resolved
@@ -9621,19 +9621,11 @@
                     }
                 },
                 "metricQuery": {
-<<<<<<< HEAD
                     "type": "string"
                 },
                 "name": {
                     "type": "string"
                 },
-=======
-                    "type": "string"
-                },
-                "name": {
-                    "type": "string"
-                },
->>>>>>> 2300f7bf
                 "organizationIds": {
                     "type": "array",
                     "items": {
