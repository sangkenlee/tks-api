{
    "swagger": "2.0",
    "info": {
        "description": "This is backend api service for tks platform",
        "title": "tks-api service",
        "contact": {
            "name": "taekyu.kang@sk.com",
            "email": "taekyu.kang@sk.com"
        },
        "license": {
            "name": "Apache 2.0",
            "url": "http://www.apache.org/licenses/LICENSE-2.0.html"
        },
        "version": "1.0"
    },
    "host": "tks-api-dev.taco-cat.xyz",
    "basePath": "/api/1.0/",
    "paths": {
<<<<<<< HEAD
        "/admin/organizations/{organizationId}/alerts": {
            "post": {
=======
        "/admin/organizations/{organizationId}/users/{accountId}": {
            "put": {
>>>>>>> 87cfb89f
                "security": [
                    {
                        "JWT": []
                    }
                ],
<<<<<<< HEAD
                "description": "Create alert. ADMIN ONLY",
=======
                "description": "Update user detail",
>>>>>>> 87cfb89f
                "consumes": [
                    "application/json"
                ],
                "produces": [
                    "application/json"
                ],
                "tags": [
<<<<<<< HEAD
                    "Alerts"
                ],
                "summary": "Create alert. ADMIN ONLY",
=======
                    "Admin"
                ],
                "summary": "As admin, Update user detail",
>>>>>>> 87cfb89f
                "parameters": [
                    {
                        "type": "string",
                        "description": "organizationId",
                        "name": "organizationId",
                        "in": "path",
                        "required": true
<<<<<<< HEAD
                    }
                ],
                "responses": {
                    "200": {
                        "description": "OK"
                    }
                }
            }
        },
        "/admin/organizations/{organizationId}/alerts/{alertId}/actions": {
            "post": {
                "security": [
                    {
                        "JWT": []
                    }
                ],
                "description": "Create alert action",
                "consumes": [
                    "application/json"
                ],
                "produces": [
                    "application/json"
                ],
                "tags": [
                    "Alerts"
                ],
                "summary": "Create alert action",
                "parameters": [
                    {
                        "type": "string",
                        "description": "organizationId",
                        "name": "organizationId",
                        "in": "path",
                        "required": true
=======
                    },
                    {
                        "type": "string",
                        "description": "accountId",
                        "name": "accountId",
                        "in": "path",
                        "required": true
                    },
                    {
                        "description": "update user request",
                        "name": "body",
                        "in": "body",
                        "required": true,
                        "schema": {
                            "$ref": "#/definitions/domain.UpdateUserByAdminRequest"
                        }
>>>>>>> 87cfb89f
                    }
                ],
                "responses": {
                    "200": {
<<<<<<< HEAD
                        "description": "OK"
=======
                        "description": "OK",
                        "schema": {
                            "$ref": "#/definitions/domain.UpdateUserByAdminResponse"
                        }
>>>>>>> 87cfb89f
                    }
                }
            }
        },
        "/app-groups": {
            "get": {
                "security": [
                    {
                        "JWT": []
                    }
                ],
                "description": "Get appGroup list by giving params",
                "consumes": [
                    "application/json"
                ],
                "produces": [
                    "application/json"
                ],
                "tags": [
                    "AppGroups"
                ],
                "summary": "Get appGroup list",
                "parameters": [
                    {
                        "type": "string",
                        "description": "clusterId",
                        "name": "clusterId",
                        "in": "query"
                    }
                ],
                "responses": {
                    "200": {
                        "description": "OK",
                        "schema": {
                            "$ref": "#/definitions/domain.GetAppGroupsResponse"
                        }
                    }
                }
            },
            "post": {
                "security": [
                    {
                        "JWT": []
                    }
                ],
                "description": "Install appGroup",
                "consumes": [
                    "application/json"
                ],
                "produces": [
                    "application/json"
                ],
                "tags": [
                    "AppGroups"
                ],
                "summary": "Install appGroup",
                "parameters": [
                    {
                        "description": "create appgroup request",
                        "name": "body",
                        "in": "body",
                        "required": true,
                        "schema": {
                            "$ref": "#/definitions/domain.CreateAppGroupRequest"
                        }
                    }
                ],
                "responses": {
                    "200": {
                        "description": "OK",
                        "schema": {
                            "$ref": "#/definitions/domain.CreateAppGroupResponse"
                        }
                    }
                }
            },
            "delete": {
                "security": [
                    {
                        "JWT": []
                    }
                ],
                "description": "Uninstall appGroup",
                "consumes": [
                    "application/json"
                ],
                "produces": [
                    "application/json"
                ],
                "tags": [
                    "AppGroups"
                ],
                "summary": "Uninstall appGroup",
                "parameters": [
                    {
                        "description": "body",
                        "name": "object",
                        "in": "body",
                        "required": true,
                        "schema": {
                            "type": "string"
                        }
                    }
                ],
                "responses": {
                    "200": {
                        "description": "OK"
                    }
                }
            }
        },
        "/app-groups/{appGroupId}": {
            "get": {
                "security": [
                    {
                        "JWT": []
                    }
                ],
                "description": "Get appGroup detail by appGroupId",
                "consumes": [
                    "application/json"
                ],
                "produces": [
                    "application/json"
                ],
                "tags": [
                    "AppGroups"
                ],
                "summary": "Get appGroup detail",
                "parameters": [
                    {
                        "type": "string",
                        "description": "appGroupId",
                        "name": "appGroupId",
                        "in": "path",
                        "required": true
                    }
                ],
                "responses": {
                    "200": {
                        "description": "OK",
                        "schema": {
                            "$ref": "#/definitions/domain.GetAppGroupResponse"
                        }
                    }
                }
            }
        },
        "/app-groups/{appGroupId}/applications": {
            "get": {
                "security": [
                    {
                        "JWT": []
                    }
                ],
                "description": "Get applications",
                "consumes": [
                    "application/json"
                ],
                "produces": [
                    "application/json"
                ],
                "tags": [
                    "AppGroups"
                ],
                "summary": "Get applications",
                "parameters": [
                    {
                        "type": "string",
                        "description": "appGroupId",
                        "name": "appGroupId",
                        "in": "path",
                        "required": true
                    },
                    {
                        "type": "string",
                        "description": "applicationType",
                        "name": "applicationType",
                        "in": "query",
                        "required": true
                    }
                ],
                "responses": {
                    "200": {
                        "description": "OK",
                        "schema": {
                            "$ref": "#/definitions/domain.GetApplicationsResponse"
                        }
                    }
                }
            },
            "post": {
                "security": [
                    {
                        "JWT": []
                    }
                ],
                "description": "Update application",
                "consumes": [
                    "application/json"
                ],
                "produces": [
                    "application/json"
                ],
                "tags": [
                    "AppGroups"
                ],
                "summary": "Update application",
                "parameters": [
                    {
                        "description": "body",
                        "name": "object",
                        "in": "body",
                        "required": true,
                        "schema": {
                            "$ref": "#/definitions/domain.UpdateApplicationRequest"
                        }
                    }
                ],
                "responses": {
                    "200": {
                        "description": "OK"
                    }
                }
            }
        },
        "/auth/find-id/code": {
            "post": {
                "description": "This API allows users to verify their identity for lost id by submitting required information",
                "consumes": [
                    "application/json"
                ],
                "produces": [
                    "application/json"
                ],
                "tags": [
                    "Auth"
                ],
                "summary": "Request to verify identity for lost id",
                "parameters": [
                    {
                        "description": "Request body for verifying identity for lost id including {organization ID, email, username}",
                        "name": "body",
                        "in": "body",
                        "required": true,
                        "schema": {
                            "$ref": "#/definitions/domain.VerifyIdentityForLostIdRequest"
                        }
                    }
                ],
                "responses": {
                    "200": {
                        "description": "OK",
                        "schema": {
                            "$ref": "#/definitions/domain.VerifyIdentityForLostIdResponse"
                        }
                    },
                    "400": {
                        "description": "Bad Request",
                        "schema": {
                            "$ref": "#/definitions/httpErrors.RestError"
                        }
                    }
                }
            }
        },
        "/auth/find-id/verification": {
            "post": {
                "description": "This API allows users to find their account ID by submitting required information",
                "consumes": [
                    "application/json"
                ],
                "produces": [
                    "application/json"
                ],
                "tags": [
                    "Auth"
                ],
                "summary": "Request to find forgotten ID",
                "parameters": [
                    {
                        "description": "Request body for finding the account ID including {organization ID, email, username, 6 digit code}",
                        "name": "body",
                        "in": "body",
                        "required": true,
                        "schema": {
                            "$ref": "#/definitions/domain.FindIdRequest"
                        }
                    }
                ],
                "responses": {
                    "200": {
                        "description": "OK",
                        "schema": {
                            "$ref": "#/definitions/domain.FindIdResponse"
                        }
                    },
                    "400": {
                        "description": "Bad Request",
                        "schema": {
                            "$ref": "#/definitions/httpErrors.RestError"
                        }
                    }
                }
            }
        },
        "/auth/find-password/code": {
            "post": {
                "description": "This API allows users to verify their identity for lost password by submitting required information",
                "consumes": [
                    "application/json"
                ],
                "produces": [
                    "application/json"
                ],
                "tags": [
                    "Auth"
                ],
                "summary": "Request to verify identity for lost password",
                "parameters": [
                    {
                        "description": "Request body for verifying identity for lost password including {organization ID, email, username, Account ID}",
                        "name": "body",
                        "in": "body",
                        "required": true,
                        "schema": {
                            "$ref": "#/definitions/domain.VerifyIdentityForLostPasswordRequest"
                        }
                    }
                ],
                "responses": {
                    "200": {
                        "description": "OK",
                        "schema": {
                            "$ref": "#/definitions/domain.VerifyIdentityForLostPasswordResponse"
                        }
                    },
                    "400": {
                        "description": "Bad Request",
                        "schema": {
                            "$ref": "#/definitions/httpErrors.RestError"
                        }
                    }
                }
            }
        },
        "/auth/find-password/verification": {
            "post": {
                "description": "This API allows users to reset their forgotten password by submitting required information",
                "consumes": [
                    "application/json"
                ],
                "produces": [
                    "application/json"
                ],
                "tags": [
                    "Auth"
                ],
                "summary": "Request to find forgotten password",
                "parameters": [
                    {
                        "description": "Request body for finding the password including {organization ID, email, username, Account ID, 6 digit code}",
                        "name": "body",
                        "in": "body",
                        "required": true,
                        "schema": {
                            "$ref": "#/definitions/domain.FindPasswordRequest"
                        }
                    }
                ],
                "responses": {
                    "200": {
                        "description": "OK"
                    },
                    "400": {
                        "description": "Bad Request",
                        "schema": {
                            "$ref": "#/definitions/httpErrors.RestError"
                        }
                    }
                }
            }
        },
        "/auth/login": {
            "post": {
                "description": "login",
                "consumes": [
                    "application/json"
                ],
                "produces": [
                    "application/json"
                ],
                "tags": [
                    "Auth"
                ],
                "summary": "login",
                "parameters": [
                    {
                        "description": "account info",
                        "name": "body",
                        "in": "body",
                        "required": true,
                        "schema": {
                            "$ref": "#/definitions/domain.LoginRequest"
                        }
                    }
                ],
                "responses": {
                    "200": {
                        "description": "user detail",
                        "schema": {
                            "$ref": "#/definitions/domain.LoginResponse"
                        }
                    }
                }
            }
        },
        "/auth/logout": {
            "post": {
                "security": [
                    {
                        "JWT": []
                    }
                ],
                "description": "logout",
                "consumes": [
                    "application/json"
                ],
                "produces": [
                    "application/json"
                ],
                "tags": [
                    "Auth"
                ],
                "summary": "logout",
                "responses": {
                    "200": {
                        "description": "OK",
                        "schema": {
                            "type": "object"
                        }
                    }
                }
            }
        },
        "/clusters": {
            "get": {
                "security": [
                    {
                        "JWT": []
                    }
                ],
                "description": "Get cluster list",
                "consumes": [
                    "application/json"
                ],
                "produces": [
                    "application/json"
                ],
                "tags": [
                    "Clusters"
                ],
                "summary": "Get clusters",
                "parameters": [
                    {
                        "type": "string",
                        "description": "organizationId",
                        "name": "organizationId",
                        "in": "query"
                    }
                ],
                "responses": {
                    "200": {
                        "description": "OK",
                        "schema": {
                            "$ref": "#/definitions/domain.GetClustersResponse"
                        }
                    }
                }
            },
            "post": {
                "security": [
                    {
                        "JWT": []
                    }
                ],
                "description": "Create cluster",
                "consumes": [
                    "application/json"
                ],
                "produces": [
                    "application/json"
                ],
                "tags": [
                    "Clusters"
                ],
                "summary": "Create cluster",
                "parameters": [
                    {
                        "description": "create cluster request",
                        "name": "body",
                        "in": "body",
                        "required": true,
                        "schema": {
                            "$ref": "#/definitions/domain.CreateClusterRequest"
                        }
                    }
                ],
                "responses": {
                    "200": {
                        "description": "OK",
                        "schema": {
                            "$ref": "#/definitions/domain.CreateClusterResponse"
                        }
                    }
                }
            }
        },
        "/clusters/{clusterId}": {
            "get": {
                "security": [
                    {
                        "JWT": []
                    }
                ],
                "description": "Get cluster detail",
                "consumes": [
                    "application/json"
                ],
                "produces": [
                    "application/json"
                ],
                "tags": [
                    "Clusters"
                ],
                "summary": "Get cluster",
                "parameters": [
                    {
                        "type": "string",
                        "description": "clusterId",
                        "name": "clusterId",
                        "in": "path",
                        "required": true
                    }
                ],
                "responses": {
                    "200": {
                        "description": "OK",
                        "schema": {
                            "$ref": "#/definitions/domain.Cluster"
                        }
                    }
                }
            },
            "delete": {
                "security": [
                    {
                        "JWT": []
                    }
                ],
                "description": "Delete cluster",
                "consumes": [
                    "application/json"
                ],
                "produces": [
                    "application/json"
                ],
                "tags": [
                    "Clusters"
                ],
                "summary": "Delete cluster",
                "parameters": [
                    {
                        "type": "string",
                        "description": "clusterId",
                        "name": "clusterId",
                        "in": "path",
                        "required": true
                    }
                ],
                "responses": {
                    "200": {
                        "description": "OK",
                        "schema": {
                            "$ref": "#/definitions/domain.Cluster"
                        }
                    }
                }
            }
        },
        "/clusters/{clusterId}/site-values": {
            "get": {
                "security": [
                    {
                        "JWT": []
                    }
                ],
                "description": "Get cluster site values for creating",
                "consumes": [
                    "application/json"
                ],
                "produces": [
                    "application/json"
                ],
                "tags": [
                    "Clusters"
                ],
                "summary": "Get cluster site values for creating",
                "parameters": [
                    {
                        "type": "string",
                        "description": "clusterId",
                        "name": "clusterId",
                        "in": "path",
                        "required": true
                    }
                ],
                "responses": {
                    "200": {
                        "description": "OK",
                        "schema": {
                            "$ref": "#/definitions/domain.ClusterSiteValuesResponse"
                        }
                    }
                }
            }
        },
        "/histories": {
            "get": {
                "security": [
                    {
                        "JWT": []
                    }
                ],
                "description": "Get histories",
                "consumes": [
                    "application/json"
                ],
                "produces": [
                    "application/json"
                ],
                "tags": [
                    "Histories"
                ],
                "summary": "Get histories",
                "responses": {
                    "200": {
                        "description": "OK",
                        "schema": {
                            "$ref": "#/definitions/domain.History"
                        }
                    }
                }
            }
        },
        "/organizations": {
            "get": {
                "security": [
                    {
                        "JWT": []
                    }
                ],
                "description": "Get organization list",
                "consumes": [
                    "application/json"
                ],
                "produces": [
                    "application/json"
                ],
                "tags": [
                    "Organizations"
                ],
                "summary": "Get organization list",
                "responses": {
                    "200": {
                        "description": "OK",
                        "schema": {
                            "type": "array",
                            "items": {
                                "$ref": "#/definitions/domain.ListOrganizationBody"
                            }
                        }
                    }
                }
            },
            "post": {
                "security": [
                    {
                        "JWT": []
                    }
                ],
                "description": "Create organization",
                "consumes": [
                    "application/json"
                ],
                "produces": [
                    "application/json"
                ],
                "tags": [
                    "Organizations"
                ],
                "summary": "Create organization",
                "parameters": [
                    {
                        "description": "create organization request",
                        "name": "body",
                        "in": "body",
                        "required": true,
                        "schema": {
                            "$ref": "#/definitions/domain.CreateOrganizationRequest"
                        }
                    }
                ],
                "responses": {
                    "200": {
                        "description": "OK",
                        "schema": {
                            "type": "object"
                        }
                    }
                }
            }
        },
        "/organizations/{organizationId}": {
            "get": {
                "security": [
                    {
                        "JWT": []
                    }
                ],
                "description": "Get organization detail",
                "consumes": [
                    "application/json"
                ],
                "produces": [
                    "application/json"
                ],
                "tags": [
                    "Organizations"
                ],
                "summary": "Get organization detail",
                "parameters": [
                    {
                        "type": "string",
                        "description": "organizationId",
                        "name": "organizationId",
                        "in": "path",
                        "required": true
                    }
                ],
                "responses": {
                    "200": {
                        "description": "OK",
                        "schema": {
                            "$ref": "#/definitions/domain.GetOrganizationResponse"
                        }
                    }
                }
            },
            "put": {
                "security": [
                    {
                        "JWT": []
                    }
                ],
                "description": "Update organization detail",
                "consumes": [
                    "application/json"
                ],
                "produces": [
                    "application/json"
                ],
                "tags": [
                    "Organizations"
                ],
                "summary": "Update organization detail",
                "parameters": [
                    {
                        "type": "string",
                        "description": "organizationId",
                        "name": "organizationId",
                        "in": "path",
                        "required": true
                    },
                    {
                        "description": "update organization request",
                        "name": "body",
                        "in": "body",
                        "required": true,
                        "schema": {
                            "$ref": "#/definitions/domain.UpdateOrganizationRequest"
                        }
                    }
                ],
                "responses": {
                    "200": {
                        "description": "OK",
                        "schema": {
                            "$ref": "#/definitions/domain.UpdateOrganizationResponse"
                        }
                    }
                }
            },
            "delete": {
                "security": [
                    {
                        "JWT": []
                    }
                ],
                "description": "Delete organization",
                "consumes": [
                    "application/json"
                ],
                "produces": [
                    "application/json"
                ],
                "tags": [
                    "Organizations"
                ],
                "summary": "Delete organization",
                "parameters": [
                    {
                        "type": "string",
                        "description": "organizationId",
                        "name": "organizationId",
                        "in": "path",
                        "required": true
                    }
                ],
                "responses": {
                    "200": {
                        "description": "OK",
                        "schema": {
                            "$ref": "#/definitions/domain.Organization"
                        }
                    }
                }
            }
        },
        "/organizations/{organizationId}/alerts": {
            "get": {
                "security": [
                    {
                        "JWT": []
                    }
                ],
                "description": "Get Alerts",
                "consumes": [
                    "application/json"
                ],
                "produces": [
                    "application/json"
                ],
                "tags": [
                    "Alerts"
                ],
                "summary": "Get Alerts",
                "parameters": [
                    {
                        "type": "string",
                        "description": "organizationId",
                        "name": "organizationId",
                        "in": "path",
                        "required": true
                    }
                ],
                "responses": {
                    "200": {
                        "description": "OK",
                        "schema": {
                            "$ref": "#/definitions/domain.GetAlertsResponse"
                        }
                    }
                }
            }
        },
        "/organizations/{organizationId}/alerts/{alertId}": {
            "get": {
                "security": [
                    {
                        "JWT": []
                    }
                ],
                "description": "Get Alert",
                "consumes": [
                    "application/json"
                ],
                "produces": [
                    "application/json"
                ],
                "tags": [
                    "Alerts"
                ],
                "summary": "Get Alert",
                "parameters": [
                    {
                        "type": "string",
                        "description": "organizationId",
                        "name": "organizationId",
                        "in": "path",
                        "required": true
                    },
                    {
                        "type": "string",
                        "description": "alertId",
                        "name": "alertId",
                        "in": "path",
                        "required": true
                    }
                ],
                "responses": {
                    "200": {
                        "description": "OK",
                        "schema": {
                            "$ref": "#/definitions/domain.GetAlertResponse"
                        }
                    }
                }
            },
            "put": {
                "security": [
                    {
                        "JWT": []
                    }
                ],
                "description": "Update Alert",
                "consumes": [
                    "application/json"
                ],
                "produces": [
                    "application/json"
                ],
                "tags": [
                    "Alerts"
                ],
                "summary": "Update Alert",
                "parameters": [
                    {
                        "type": "string",
                        "description": "organizationId",
                        "name": "organizationId",
                        "in": "path",
                        "required": true
                    },
                    {
                        "description": "Update cloud setting request",
                        "name": "body",
                        "in": "body",
                        "required": true,
                        "schema": {
                            "$ref": "#/definitions/domain.UpdateAlertRequest"
                        }
                    }
                ],
                "responses": {
                    "200": {
                        "description": "OK"
                    }
                }
            },
            "delete": {
                "security": [
                    {
                        "JWT": []
                    }
                ],
                "description": "Delete Alert",
                "consumes": [
                    "application/json"
                ],
                "produces": [
                    "application/json"
                ],
                "tags": [
                    "Alerts"
                ],
                "summary": "Delete Alert",
                "parameters": [
                    {
                        "type": "string",
                        "description": "organizationId",
                        "name": "organizationId",
                        "in": "path",
                        "required": true
                    },
                    {
                        "type": "string",
                        "description": "alertId",
                        "name": "alertId",
                        "in": "path",
                        "required": true
                    }
                ],
                "responses": {
                    "200": {
                        "description": "OK"
                    }
                }
            }
        },
        "/organizations/{organizationId}/alerts/{alertId}/actions": {
            "post": {
                "security": [
                    {
                        "JWT": []
                    }
                ],
                "description": "Create alert action",
                "consumes": [
                    "application/json"
                ],
                "produces": [
                    "application/json"
                ],
                "tags": [
                    "Alerts"
                ],
                "summary": "Create alert action",
                "parameters": [
                    {
                        "type": "string",
                        "description": "organizationId",
                        "name": "organizationId",
                        "in": "path",
                        "required": true
                    }
                ],
                "responses": {
                    "200": {
                        "description": "OK"
                    }
                }
            }
        },
        "/organizations/{organizationId}/app-serve-apps": {
            "get": {
                "security": [
                    {
                        "JWT": []
                    }
                ],
                "description": "Get appServeApp list by giving params",
                "consumes": [
                    "application/json"
                ],
                "produces": [
                    "application/json"
                ],
                "tags": [
                    "AppServeApps"
                ],
                "summary": "Get appServeApp list",
                "parameters": [
                    {
                        "type": "string",
                        "description": "organization_Id",
                        "name": "organization_Id",
                        "in": "query"
                    },
                    {
                        "type": "string",
                        "description": "show_all",
                        "name": "showAll",
                        "in": "query"
                    }
                ],
                "responses": {
                    "200": {
                        "description": "OK",
                        "schema": {
                            "type": "array",
                            "items": {
                                "$ref": "#/definitions/domain.AppServeApp"
                            }
                        }
                    }
                }
            },
            "put": {
                "security": [
                    {
                        "JWT": []
                    }
                ],
                "description": "Update appServeApp",
                "consumes": [
                    "application/json"
                ],
                "produces": [
                    "application/json"
                ],
                "tags": [
                    "AppServeApps"
                ],
                "summary": "Update appServeApp",
                "parameters": [
                    {
                        "description": "update appserve request",
                        "name": "object",
                        "in": "body",
                        "required": true,
                        "schema": {
                            "$ref": "#/definitions/domain.UpdateAppServeAppRequest"
                        }
                    }
                ],
                "responses": {
                    "200": {
                        "description": "OK",
                        "schema": {
                            "type": "object"
                        }
                    }
                }
            },
            "post": {
                "security": [
                    {
                        "JWT": []
                    }
                ],
                "description": "Install appServeApp",
                "consumes": [
                    "application/json"
                ],
                "produces": [
                    "application/json"
                ],
                "tags": [
                    "AppServeApps"
                ],
                "summary": "Install appServeApp",
                "parameters": [
                    {
                        "description": "create appserve request",
                        "name": "object",
                        "in": "body",
                        "required": true,
                        "schema": {
                            "$ref": "#/definitions/domain.CreateAppServeAppRequest"
                        }
                    }
                ],
                "responses": {
                    "200": {
                        "description": "OK",
                        "schema": {
                            "type": "string"
                        }
                    }
                }
            },
            "delete": {
                "security": [
                    {
                        "JWT": []
                    }
                ],
                "description": "Uninstall appServeApp",
                "consumes": [
                    "application/json"
                ],
                "produces": [
                    "application/json"
                ],
                "tags": [
                    "AppServeApps"
                ],
                "summary": "Uninstall appServeApp",
                "parameters": [
                    {
                        "description": "body",
                        "name": "object",
                        "in": "body",
                        "required": true,
                        "schema": {
                            "type": "string"
                        }
                    }
                ],
                "responses": {
                    "200": {
                        "description": "OK",
                        "schema": {
                            "type": "object"
                        }
                    }
                }
            }
        },
        "/organizations/{organizationId}/app-serve-apps/{appId}/endpoint": {
            "patch": {
                "security": [
                    {
                        "JWT": []
                    }
                ],
                "description": "Update app endpoint",
                "consumes": [
                    "application/json"
                ],
                "produces": [
                    "application/json"
                ],
                "tags": [
                    "AppServeApps"
                ],
                "summary": "Update app endpoint",
                "parameters": [
                    {
                        "type": "string",
                        "description": "appId",
                        "name": "appId",
                        "in": "path",
                        "required": true
                    },
                    {
                        "description": "update app endpoint request",
                        "name": "body",
                        "in": "body",
                        "required": true,
                        "schema": {
                            "$ref": "#/definitions/domain.UpdateAppServeAppEndpointRequest"
                        }
                    }
                ],
                "responses": {
                    "200": {
                        "description": "OK",
                        "schema": {
                            "type": "object"
                        }
                    }
                }
            }
        },
        "/organizations/{organizationId}/app-serve-apps/{appId}/status": {
            "patch": {
                "security": [
                    {
                        "JWT": []
                    }
                ],
                "description": "Update app status",
                "consumes": [
                    "application/json"
                ],
                "produces": [
                    "application/json"
                ],
                "tags": [
                    "AppServeApps"
                ],
                "summary": "Update app status",
                "parameters": [
                    {
                        "type": "string",
                        "description": "appId",
                        "name": "appId",
                        "in": "path",
                        "required": true
                    },
                    {
                        "description": "update app status request",
                        "name": "body",
                        "in": "body",
                        "required": true,
                        "schema": {
                            "$ref": "#/definitions/domain.UpdateAppServeAppStatusRequest"
                        }
                    }
                ],
                "responses": {
                    "200": {
                        "description": "OK",
                        "schema": {
                            "type": "object"
                        }
                    }
                }
            }
        },
        "/organizations/{organizationId}/app-serve-apps/{appServeAppId}": {
            "get": {
                "security": [
                    {
                        "JWT": []
                    }
                ],
                "description": "Get appServeApp by giving params",
                "consumes": [
                    "application/json"
                ],
                "produces": [
                    "application/json"
                ],
                "tags": [
                    "AppServeApps"
                ],
                "summary": "Get appServeApp",
                "responses": {
                    "200": {
                        "description": "OK",
                        "schema": {
                            "$ref": "#/definitions/domain.AppServeApp"
                        }
                    }
                }
            }
        },
        "/organizations/{organizationId}/cloud-accounts": {
            "get": {
                "security": [
                    {
                        "JWT": []
                    }
                ],
                "description": "Get CloudAccounts",
                "consumes": [
                    "application/json"
                ],
                "produces": [
                    "application/json"
                ],
                "tags": [
                    "CloudAccounts"
                ],
                "summary": "Get CloudAccounts",
                "parameters": [
                    {
                        "type": "string",
                        "description": "organizationId",
                        "name": "organizationId",
                        "in": "path",
                        "required": true
                    }
                ],
                "responses": {
                    "200": {
                        "description": "OK",
                        "schema": {
                            "$ref": "#/definitions/domain.GetCloudAccountsResponse"
                        }
                    }
                }
            },
            "post": {
                "security": [
                    {
                        "JWT": []
                    }
                ],
                "description": "Create CloudAccount",
                "consumes": [
                    "application/json"
                ],
                "produces": [
                    "application/json"
                ],
                "tags": [
                    "CloudAccounts"
                ],
                "summary": "Create CloudAccount",
                "parameters": [
                    {
                        "type": "string",
                        "description": "organizationId",
                        "name": "organizationId",
                        "in": "path",
                        "required": true
                    },
                    {
                        "description": "create cloud setting request",
                        "name": "body",
                        "in": "body",
                        "required": true,
                        "schema": {
                            "$ref": "#/definitions/domain.CreateCloudAccountRequest"
                        }
                    }
                ],
                "responses": {
                    "200": {
                        "description": "OK",
                        "schema": {
                            "$ref": "#/definitions/domain.CreateCloudAccountResponse"
                        }
                    }
                }
            }
        },
        "/organizations/{organizationId}/cloud-accounts/name/{name}/existence": {
            "get": {
                "security": [
                    {
                        "JWT": []
                    }
                ],
                "description": "Check name for cloudAccount",
                "consumes": [
                    "application/json"
                ],
                "produces": [
                    "application/json"
                ],
                "tags": [
                    "CloudAccounts"
                ],
                "summary": "Check name for cloudAccount",
                "parameters": [
                    {
                        "type": "string",
                        "description": "organizationId",
                        "name": "organizationId",
                        "in": "path",
                        "required": true
                    },
                    {
                        "type": "string",
                        "description": "name",
                        "name": "name",
                        "in": "path",
                        "required": true
                    }
                ],
                "responses": {
                    "200": {
                        "description": "OK"
                    }
                }
            }
        },
        "/organizations/{organizationId}/cloud-accounts/{cloudAccountId}": {
            "get": {
                "security": [
                    {
                        "JWT": []
                    }
                ],
                "description": "Get CloudAccount",
                "consumes": [
                    "application/json"
                ],
                "produces": [
                    "application/json"
                ],
                "tags": [
                    "CloudAccounts"
                ],
                "summary": "Get CloudAccount",
                "parameters": [
                    {
                        "type": "string",
                        "description": "organizationId",
                        "name": "organizationId",
                        "in": "path",
                        "required": true
                    },
                    {
                        "type": "string",
                        "description": "cloudAccountId",
                        "name": "cloudAccountId",
                        "in": "path",
                        "required": true
                    }
                ],
                "responses": {
                    "200": {
                        "description": "OK",
                        "schema": {
                            "$ref": "#/definitions/domain.GetCloudAccountResponse"
                        }
                    }
                }
            },
            "put": {
                "security": [
                    {
                        "JWT": []
                    }
                ],
                "description": "Update CloudAccount",
                "consumes": [
                    "application/json"
                ],
                "produces": [
                    "application/json"
                ],
                "tags": [
                    "CloudAccounts"
                ],
                "summary": "Update CloudAccount",
                "parameters": [
                    {
                        "type": "string",
                        "description": "organizationId",
                        "name": "organizationId",
                        "in": "path",
                        "required": true
                    },
                    {
                        "description": "Update cloud setting request",
                        "name": "body",
                        "in": "body",
                        "required": true,
                        "schema": {
                            "$ref": "#/definitions/domain.UpdateCloudAccountRequest"
                        }
                    }
                ],
                "responses": {
                    "200": {
                        "description": "OK"
                    }
                }
            },
            "delete": {
                "security": [
                    {
                        "JWT": []
                    }
                ],
                "description": "Delete CloudAccount",
                "consumes": [
                    "application/json"
                ],
                "produces": [
                    "application/json"
                ],
                "tags": [
                    "CloudAccounts"
                ],
                "summary": "Delete CloudAccount",
                "parameters": [
                    {
                        "type": "string",
                        "description": "organizationId",
                        "name": "organizationId",
                        "in": "path",
                        "required": true
                    },
                    {
                        "description": "Delete cloud setting request",
                        "name": "body",
                        "in": "body",
                        "required": true,
                        "schema": {
                            "$ref": "#/definitions/domain.DeleteCloudAccountRequest"
                        }
                    },
                    {
                        "type": "string",
                        "description": "cloudAccountId",
                        "name": "cloudAccountId",
                        "in": "path",
                        "required": true
                    }
                ],
                "responses": {
                    "200": {
                        "description": "OK"
                    }
                }
            }
        },
        "/organizations/{organizationId}/dashboard/charts": {
            "get": {
                "security": [
                    {
                        "JWT": []
                    }
                ],
                "description": "Get charts data",
                "consumes": [
                    "application/json"
                ],
                "produces": [
                    "application/json"
                ],
                "tags": [
                    "Dashboards"
                ],
                "summary": "Get charts data",
                "parameters": [
                    {
                        "type": "string",
                        "description": "organizationId",
                        "name": "organizationId",
                        "in": "path",
                        "required": true
                    },
                    {
                        "type": "string",
                        "description": "chartType",
                        "name": "chartType",
                        "in": "query"
                    },
                    {
                        "type": "string",
                        "description": "duration",
                        "name": "duration",
                        "in": "query",
                        "required": true
                    },
                    {
                        "type": "string",
                        "description": "interval",
                        "name": "interval",
                        "in": "query",
                        "required": true
                    }
                ],
                "responses": {
                    "200": {
                        "description": "OK",
                        "schema": {
                            "$ref": "#/definitions/domain.GetDashboardChartsResponse"
                        }
                    }
                }
            }
        },
        "/organizations/{organizationId}/dashboard/charts/{chartType}": {
            "get": {
                "security": [
                    {
                        "JWT": []
                    }
                ],
                "description": "Get chart data",
                "consumes": [
                    "application/json"
                ],
                "produces": [
                    "application/json"
                ],
                "tags": [
                    "Dashboards"
                ],
                "summary": "Get chart data",
                "parameters": [
                    {
                        "type": "string",
                        "description": "organizationId",
                        "name": "organizationId",
                        "in": "path",
                        "required": true
                    },
                    {
                        "type": "string",
                        "description": "chartType",
                        "name": "chartType",
                        "in": "path",
                        "required": true
                    },
                    {
                        "type": "string",
                        "description": "duration",
                        "name": "duration",
                        "in": "query",
                        "required": true
                    },
                    {
                        "type": "string",
                        "description": "interval",
                        "name": "interval",
                        "in": "query",
                        "required": true
                    }
                ],
                "responses": {
                    "200": {
                        "description": "OK",
                        "schema": {
                            "$ref": "#/definitions/domain.GetDashboardChartResponse"
                        }
                    }
                }
            }
        },
        "/organizations/{organizationId}/my-profile": {
            "get": {
                "security": [
                    {
                        "JWT": []
                    }
                ],
                "description": "Get my profile detail",
                "consumes": [
                    "application/json"
                ],
                "produces": [
                    "application/json"
                ],
                "tags": [
                    "My-profile"
                ],
                "summary": "Get my profile detail",
                "parameters": [
                    {
                        "type": "string",
                        "description": "organizationId",
                        "name": "organizationId",
                        "in": "path",
                        "required": true
                    }
                ],
                "responses": {
                    "200": {
                        "description": "OK",
                        "schema": {
                            "$ref": "#/definitions/domain.GetMyProfileResponse"
                        }
                    }
                }
            },
            "put": {
                "security": [
                    {
                        "JWT": []
                    }
                ],
                "description": "Update my profile detail",
                "consumes": [
                    "application/json"
                ],
                "produces": [
                    "application/json"
                ],
                "tags": [
                    "My-profile"
                ],
                "summary": "Update my profile detail",
                "parameters": [
                    {
                        "type": "string",
                        "description": "organizationId",
                        "name": "organizationId",
                        "in": "path",
                        "required": true
                    },
                    {
                        "description": "Required fields: password due to double-check",
                        "name": "body",
                        "in": "body",
                        "required": true,
                        "schema": {
                            "$ref": "#/definitions/domain.UpdateMyProfileRequest"
                        }
                    }
                ],
                "responses": {
                    "200": {
                        "description": "OK",
                        "schema": {
                            "$ref": "#/definitions/domain.UpdateMyProfileResponse"
                        }
                    }
                }
            },
            "delete": {
                "security": [
                    {
                        "JWT": []
                    }
                ],
                "description": "Delete myProfile",
                "consumes": [
                    "application/json"
                ],
                "produces": [
                    "application/json"
                ],
                "tags": [
                    "My-profile"
                ],
                "summary": "Delete myProfile",
                "parameters": [
                    {
                        "type": "string",
                        "description": "organizationId",
                        "name": "organizationId",
                        "in": "path",
                        "required": true
                    }
                ],
                "responses": {
                    "200": {
                        "description": "OK"
                    },
                    "400": {
                        "description": "Bad Request"
                    }
                }
            }
        },
        "/organizations/{organizationId}/my-profile/password": {
            "put": {
                "security": [
                    {
                        "JWT": []
                    }
                ],
                "description": "Update user password detail",
                "consumes": [
                    "application/json"
                ],
                "produces": [
                    "application/json"
                ],
                "tags": [
                    "My-profile"
                ],
                "summary": "Update user password detail",
                "parameters": [
                    {
                        "type": "string",
                        "description": "organizationId",
                        "name": "organizationId",
                        "in": "path",
                        "required": true
                    },
                    {
                        "description": "update user password request",
                        "name": "body",
                        "in": "body",
                        "required": true,
                        "schema": {
                            "$ref": "#/definitions/domain.UpdatePasswordRequest"
                        }
                    }
                ],
                "responses": {
                    "200": {
                        "description": "OK"
                    }
                }
            }
        },
        "/organizations/{organizationId}/primary-cluster": {
            "patch": {
                "security": [
                    {
                        "JWT": []
                    }
                ],
                "description": "Update primary cluster",
                "consumes": [
                    "application/json"
                ],
                "produces": [
                    "application/json"
                ],
                "tags": [
                    "Organizations"
                ],
                "summary": "Update primary cluster",
                "parameters": [
                    {
                        "type": "string",
                        "description": "organizationId",
                        "name": "organizationId",
                        "in": "path",
                        "required": true
                    },
                    {
                        "description": "update primary cluster request",
                        "name": "body",
                        "in": "body",
                        "required": true,
                        "schema": {
                            "$ref": "#/definitions/domain.UpdatePrimaryClusterRequest"
                        }
                    }
                ],
                "responses": {
                    "200": {
                        "description": "OK"
                    }
                }
            }
        },
        "/organizations/{organizationId}/stacks": {
            "get": {
                "security": [
                    {
                        "JWT": []
                    }
                ],
                "description": "Get Stacks",
                "consumes": [
                    "application/json"
                ],
                "produces": [
                    "application/json"
                ],
                "tags": [
                    "Stacks"
                ],
                "summary": "Get Stacks",
                "parameters": [
                    {
                        "type": "string",
                        "description": "organizationId",
                        "name": "organizationId",
                        "in": "path",
                        "required": true
                    }
                ],
                "responses": {
                    "200": {
                        "description": "OK",
                        "schema": {
                            "$ref": "#/definitions/domain.GetStacksResponse"
                        }
                    }
                }
            },
            "post": {
                "security": [
                    {
                        "JWT": []
                    }
                ],
                "description": "Create Stack",
                "consumes": [
                    "application/json"
                ],
                "produces": [
                    "application/json"
                ],
                "tags": [
                    "Stacks"
                ],
                "summary": "Create Stack",
                "parameters": [
                    {
                        "type": "string",
                        "description": "organizationId",
                        "name": "organizationId",
                        "in": "path",
                        "required": true
                    },
                    {
                        "description": "create cloud setting request",
                        "name": "body",
                        "in": "body",
                        "required": true,
                        "schema": {
                            "$ref": "#/definitions/domain.CreateStackRequest"
                        }
                    }
                ],
                "responses": {
                    "200": {
                        "description": "OK",
                        "schema": {
                            "$ref": "#/definitions/domain.CreateStackResponse"
                        }
                    }
                }
            }
        },
        "/organizations/{organizationId}/stacks/name/{name}/existence": {
            "get": {
                "security": [
                    {
                        "JWT": []
                    }
                ],
                "description": "Check name for stack",
                "consumes": [
                    "application/json"
                ],
                "produces": [
                    "application/json"
                ],
                "tags": [
                    "Stacks"
                ],
                "summary": "Check name for stack",
                "parameters": [
                    {
                        "type": "string",
                        "description": "organizationId",
                        "name": "organizationId",
                        "in": "path",
                        "required": true
                    },
                    {
                        "type": "string",
                        "description": "stackId",
                        "name": "stackId",
                        "in": "path",
                        "required": true
                    },
                    {
                        "type": "string",
                        "description": "name",
                        "name": "name",
                        "in": "path",
                        "required": true
                    }
                ],
                "responses": {
                    "200": {
                        "description": "OK"
                    }
                }
            }
        },
        "/organizations/{organizationId}/stacks/{stackId}": {
            "get": {
                "security": [
                    {
                        "JWT": []
                    }
                ],
                "description": "Get Stack",
                "consumes": [
                    "application/json"
                ],
                "produces": [
                    "application/json"
                ],
                "tags": [
                    "Stacks"
                ],
                "summary": "Get Stack",
                "parameters": [
                    {
                        "type": "string",
                        "description": "organizationId",
                        "name": "organizationId",
                        "in": "path",
                        "required": true
                    },
                    {
                        "type": "string",
                        "description": "stackId",
                        "name": "stackId",
                        "in": "path",
                        "required": true
                    }
                ],
                "responses": {
                    "200": {
                        "description": "OK",
                        "schema": {
                            "$ref": "#/definitions/domain.GetStackResponse"
                        }
                    }
                }
            },
            "put": {
                "security": [
                    {
                        "JWT": []
                    }
                ],
                "description": "Update Stack",
                "consumes": [
                    "application/json"
                ],
                "produces": [
                    "application/json"
                ],
                "tags": [
                    "Stacks"
                ],
                "summary": "Update Stack",
                "parameters": [
                    {
                        "type": "string",
                        "description": "organizationId",
                        "name": "organizationId",
                        "in": "path",
                        "required": true
                    },
                    {
                        "type": "string",
                        "description": "stackId",
                        "name": "stackId",
                        "in": "path",
                        "required": true
                    },
                    {
                        "description": "Update cloud setting request",
                        "name": "body",
                        "in": "body",
                        "required": true,
                        "schema": {
                            "$ref": "#/definitions/domain.UpdateStackRequest"
                        }
                    }
                ],
                "responses": {
                    "200": {
                        "description": "OK"
                    }
                }
            },
            "delete": {
                "security": [
                    {
                        "JWT": []
                    }
                ],
                "description": "Delete Stack",
                "consumes": [
                    "application/json"
                ],
                "produces": [
                    "application/json"
                ],
                "tags": [
                    "Stacks"
                ],
                "summary": "Delete Stack",
                "parameters": [
                    {
                        "type": "string",
                        "description": "organizationId",
                        "name": "organizationId",
                        "in": "path",
                        "required": true
                    },
                    {
                        "type": "string",
                        "description": "stackId",
                        "name": "stackId",
                        "in": "path",
                        "required": true
                    }
                ],
                "responses": {
                    "200": {
                        "description": "OK"
                    }
                }
            }
        },
        "/organizations/{organizationId}/users": {
            "get": {
                "security": [
                    {
                        "JWT": []
                    }
                ],
                "description": "Get user list",
                "consumes": [
                    "application/json"
                ],
                "produces": [
                    "application/json"
                ],
                "tags": [
                    "Users"
                ],
                "summary": "Get user list",
                "parameters": [
                    {
                        "type": "string",
                        "description": "organizationId",
                        "name": "organizationId",
                        "in": "path",
                        "required": true
                    }
                ],
                "responses": {
                    "200": {
                        "description": "OK",
                        "schema": {
                            "type": "array",
                            "items": {
                                "$ref": "#/definitions/domain.ListUserBody"
                            }
                        }
                    }
                }
            },
            "post": {
                "security": [
                    {
                        "JWT": []
                    }
                ],
                "description": "Create user",
                "consumes": [
                    "application/json"
                ],
                "produces": [
                    "application/json"
                ],
                "tags": [
                    "Users"
                ],
                "summary": "Create user",
                "parameters": [
                    {
                        "type": "string",
                        "description": "organizationId",
                        "name": "organizationId",
                        "in": "path",
                        "required": true
                    },
                    {
                        "description": "create user request",
                        "name": "body",
                        "in": "body",
                        "required": true,
                        "schema": {
                            "$ref": "#/definitions/domain.CreateUserRequest"
                        }
                    }
                ],
                "responses": {
                    "200": {
                        "description": "create user response",
                        "schema": {
                            "$ref": "#/definitions/domain.CreateUserResponse"
                        }
                    }
                }
            }
        },
        "/organizations/{organizationId}/users/accountId/{accountId}/existence": {
            "get": {
                "security": [
                    {
                        "JWT": []
                    }
                ],
                "description": "return true when accountId exists",
                "produces": [
                    "application/json"
                ],
                "tags": [
                    "Users"
                ],
                "summary": "Get user id existence",
                "parameters": [
                    {
                        "type": "string",
                        "description": "organizationId",
                        "name": "organizationId",
                        "in": "path",
                        "required": true
                    },
                    {
                        "type": "string",
                        "description": "accountId",
                        "name": "accountId",
                        "in": "path",
                        "required": true
                    }
                ],
                "responses": {
                    "200": {
                        "description": "OK",
                        "schema": {
                            "$ref": "#/definitions/domain.CheckExistedResponse"
                        }
                    }
                }
            }
        },
        "/organizations/{organizationId}/users/email/{email}/existence": {
            "get": {
                "security": [
                    {
                        "JWT": []
                    }
                ],
                "description": "return true when email exists",
                "produces": [
                    "application/json"
                ],
                "tags": [
                    "Users"
                ],
                "summary": "Get user email existence",
                "parameters": [
                    {
                        "type": "string",
                        "description": "organizationId",
                        "name": "organizationId",
                        "in": "path",
                        "required": true
                    },
                    {
                        "type": "string",
                        "description": "email",
                        "name": "accountId",
                        "in": "path",
                        "required": true
                    }
                ],
                "responses": {
                    "200": {
                        "description": "OK",
                        "schema": {
                            "$ref": "#/definitions/domain.CheckExistedResponse"
                        }
                    }
                }
            }
        },
        "/organizations/{organizationId}/users/{accountId}": {
            "get": {
                "security": [
                    {
                        "JWT": []
                    }
                ],
                "description": "Get user detail",
                "consumes": [
                    "application/json"
                ],
                "produces": [
                    "application/json"
                ],
                "tags": [
                    "Users"
                ],
                "summary": "Get user detail",
                "parameters": [
                    {
                        "type": "string",
                        "description": "organizationId",
                        "name": "organizationId",
                        "in": "path",
                        "required": true
                    },
                    {
                        "type": "string",
                        "description": "accountId",
                        "name": "accountId",
                        "in": "path",
                        "required": true
                    }
                ],
                "responses": {
                    "200": {
                        "description": "OK",
                        "schema": {
                            "$ref": "#/definitions/domain.GetUserResponse"
                        }
                    }
                }
            },
            "put": {
                "security": [
                    {
                        "JWT": []
                    }
                ],
                "description": "Update user",
                "consumes": [
                    "application/json"
                ],
                "produces": [
                    "application/json"
                ],
                "tags": [
                    "Users"
                ],
                "summary": "Update user",
                "parameters": [
                    {
                        "type": "string",
                        "description": "organizationId",
                        "name": "organizationId",
                        "in": "path",
                        "required": true
                    },
                    {
                        "type": "string",
                        "description": "accountId",
                        "name": "accountId",
                        "in": "path",
                        "required": true
                    },
                    {
                        "description": "input",
                        "name": "body",
                        "in": "body",
                        "required": true,
                        "schema": {
                            "$ref": "#/definitions/domain.UpdateUserRequest"
                        }
                    }
                ],
                "responses": {
                    "200": {
                        "description": "OK",
                        "schema": {
                            "$ref": "#/definitions/domain.UpdateUserResponse"
                        }
                    }
                }
            },
            "delete": {
                "security": [
                    {
                        "JWT": []
                    }
                ],
                "description": "Delete user",
                "consumes": [
                    "application/json"
                ],
                "produces": [
                    "application/json"
                ],
                "tags": [
                    "Users"
                ],
                "summary": "Delete user",
                "parameters": [
                    {
                        "type": "string",
                        "description": "organizationId",
                        "name": "organizationId",
                        "in": "path",
                        "required": true
                    },
                    {
                        "type": "string",
                        "description": "accountId",
                        "name": "accountId",
                        "in": "path",
                        "required": true
                    }
                ],
                "responses": {
                    "200": {
                        "description": "OK",
                        "schema": {
                            "$ref": "#/definitions/domain.User"
                        }
                    }
                }
            }
        },
        "/stack-templates": {
            "get": {
                "security": [
                    {
                        "JWT": []
                    }
                ],
                "description": "Get StackTemplates",
                "consumes": [
                    "application/json"
                ],
                "produces": [
                    "application/json"
                ],
                "tags": [
                    "StackTemplates"
                ],
                "summary": "Get StackTemplates",
                "responses": {
                    "200": {
                        "description": "OK",
                        "schema": {
                            "$ref": "#/definitions/domain.GetStackTemplatesResponse"
                        }
                    }
                }
            },
            "post": {
                "security": [
                    {
                        "JWT": []
                    }
                ],
                "description": "Create StackTemplate",
                "consumes": [
                    "application/json"
                ],
                "produces": [
                    "application/json"
                ],
                "tags": [
                    "StackTemplates"
                ],
                "summary": "Create StackTemplate 'NOT IMPLEMENTED'",
                "parameters": [
                    {
                        "description": "create stack template request",
                        "name": "body",
                        "in": "body",
                        "required": true,
                        "schema": {
                            "$ref": "#/definitions/domain.CreateStackTemplateRequest"
                        }
                    }
                ],
                "responses": {
                    "200": {
                        "description": "OK",
                        "schema": {
                            "$ref": "#/definitions/domain.CreateStackTemplateResponse"
                        }
                    }
                }
            }
        },
        "/stack-templates/{stackTemplateId}": {
            "get": {
                "security": [
                    {
                        "JWT": []
                    }
                ],
                "description": "Get StackTemplate",
                "consumes": [
                    "application/json"
                ],
                "produces": [
                    "application/json"
                ],
                "tags": [
                    "StackTemplates"
                ],
                "summary": "Get StackTemplate",
                "parameters": [
                    {
                        "type": "string",
                        "description": "stackTemplateId",
                        "name": "stackTemplateId",
                        "in": "path",
                        "required": true
                    }
                ],
                "responses": {
                    "200": {
                        "description": "OK",
                        "schema": {
                            "$ref": "#/definitions/domain.GetStackTemplateResponse"
                        }
                    }
                }
            },
            "put": {
                "security": [
                    {
                        "JWT": []
                    }
                ],
                "description": "Update StackTemplate",
                "consumes": [
                    "application/json"
                ],
                "produces": [
                    "application/json"
                ],
                "tags": [
                    "StackTemplates"
                ],
                "summary": "Update StackTemplate 'NOT IMPLEMENTED'",
                "parameters": [
                    {
                        "description": "Update stack template request",
                        "name": "body",
                        "in": "body",
                        "required": true,
                        "schema": {
                            "$ref": "#/definitions/domain.UpdateStackTemplateRequest"
                        }
                    }
                ],
                "responses": {
                    "200": {
                        "description": "OK"
                    }
                }
            },
            "delete": {
                "security": [
                    {
                        "JWT": []
                    }
                ],
                "description": "Delete StackTemplate",
                "consumes": [
                    "application/json"
                ],
                "produces": [
                    "application/json"
                ],
                "tags": [
                    "StackTemplates"
                ],
                "summary": "Delete StackTemplate 'NOT IMPLEMENTED'",
                "parameters": [
                    {
                        "type": "string",
                        "description": "stackTemplateId",
                        "name": "stackTemplateId",
                        "in": "path",
                        "required": true
                    }
                ],
                "responses": {
                    "200": {
                        "description": "OK"
                    }
                }
            }
        },
        "/system-api/organizations/{organizationId}/alerts": {
            "post": {
                "security": [
                    {
                        "JWT": []
                    }
                ],
                "description": "Create alert. ADMIN ONLY",
                "consumes": [
                    "application/json"
                ],
                "produces": [
                    "application/json"
                ],
                "tags": [
                    "Alerts"
                ],
                "summary": "Create alert. ADMIN ONLY",
                "parameters": [
                    {
                        "type": "string",
                        "description": "organizationId",
                        "name": "organizationId",
                        "in": "path",
                        "required": true
                    }
                ],
                "responses": {
                    "200": {
                        "description": "OK"
                    }
                }
            }
        }
    },
    "definitions": {
        "domain.AlertActionResponse": {
            "type": "object",
            "properties": {
                "alertId": {
                    "type": "string"
                },
                "completedAt": {
                    "type": "string"
                },
                "contents": {
                    "type": "string"
                },
                "id": {
                    "type": "string"
                },
                "startedAt": {
                    "type": "string"
                },
                "status": {
                    "type": "string"
                },
                "taker": {
                    "$ref": "#/definitions/domain.SimpleUserResponse"
                }
            }
        },
        "domain.AlertResponse": {
            "type": "object",
            "properties": {
                "alertActions": {
                    "type": "array",
                    "items": {
                        "$ref": "#/definitions/domain.AlertActionResponse"
                    }
                },
                "alertType": {
                    "type": "string"
                },
                "closedAt": {
                    "type": "string"
                },
                "clusterId": {
                    "type": "string"
                },
                "createdAt": {
                    "type": "string"
                },
                "creator": {
                    "$ref": "#/definitions/domain.SimpleUserResponse"
                },
                "description": {
                    "type": "string"
                },
                "firedAt": {
                    "type": "string"
                },
                "grafanaUrl": {
                    "type": "string"
                },
                "id": {
                    "type": "string"
                },
                "name": {
                    "type": "string"
                },
                "organizationId": {
                    "type": "string"
                },
                "processingSec": {
                    "type": "integer"
                },
                "takedAt": {
                    "type": "string"
                },
                "takedSec": {
                    "type": "integer"
                },
                "updatedAt": {
                    "type": "string"
                },
                "updator": {
                    "$ref": "#/definitions/domain.SimpleUserResponse"
                }
            }
        },
        "domain.AppGroupResponse": {
            "type": "object",
            "properties": {
                "appGroupType": {
                    "type": "integer"
                },
                "clusterId": {
                    "type": "string"
                },
                "createdAt": {
                    "type": "string"
                },
                "creator": {
                    "$ref": "#/definitions/domain.SimpleUserResponse"
                },
                "description": {
                    "type": "string"
                },
                "id": {
                    "type": "string"
                },
                "name": {
                    "type": "string"
                },
                "status": {
                    "type": "integer"
                },
                "statusDescription": {
                    "type": "string"
                },
                "updatedAt": {
                    "type": "string"
                },
                "updator": {
                    "$ref": "#/definitions/domain.SimpleUserResponse"
                },
                "workflowId": {
                    "type": "string"
                }
            }
        },
        "domain.AppServeApp": {
            "type": "object",
            "properties": {
                "appServeAppTasks": {
                    "type": "array",
                    "items": {
                        "$ref": "#/definitions/domain.AppServeAppTask"
                    }
                },
                "appType": {
                    "description": "app_type (spring/springboot)",
                    "type": "string"
                },
                "createdAt": {
                    "description": "created_at is a creation timestamp for the application",
                    "type": "string"
                },
                "deleted_at": {
                    "type": "string"
                },
                "endpointUrl": {
                    "description": "endpoint URL of deployed app",
                    "type": "string"
                },
                "id": {
                    "type": "string"
                },
                "name": {
                    "description": "application name",
                    "type": "string"
                },
                "namespace": {
                    "description": "application namespace",
                    "type": "string"
                },
                "organizationId": {
                    "description": "contract_id is a contract ID which this app belongs to",
                    "type": "string"
                },
                "previewEndpointUrl": {
                    "description": "preview svc endpoint URL in B/G deployment",
                    "type": "string"
                },
                "status": {
                    "description": "status is status of deployed app",
                    "type": "string"
                },
                "targetClusterId": {
                    "description": "target cluster to which the app is deployed",
                    "type": "string"
                },
                "type": {
                    "description": "type (build/deploy/all)",
                    "type": "string"
                },
                "updatedAt": {
                    "type": "string"
                }
            }
        },
        "domain.AppServeAppTask": {
            "type": "object",
            "properties": {
                "appConfig": {
                    "description": "java app config",
                    "type": "string"
                },
                "appSecret": {
                    "description": "java app secret",
                    "type": "string"
                },
                "appServeAppId": {
                    "description": "ID for appServeApp that this task belongs to.",
                    "type": "string"
                },
                "artifactUrl": {
                    "description": "URL of java app artifact (Eg, Jar)",
                    "type": "string"
                },
                "createdAt": {
                    "description": "created_at is  a creation timestamp for the application",
                    "type": "string"
                },
                "deletedAt": {
                    "type": "string"
                },
                "executablePath": {
                    "description": "Executable path of app image",
                    "type": "string"
                },
                "extraEnv": {
                    "description": "env variable list for java app",
                    "type": "string"
                },
                "helmRevision": {
                    "description": "revision of deployed helm release",
                    "type": "integer"
                },
                "id": {
                    "type": "string"
                },
                "imageUrl": {
                    "description": "URL of built image for app",
                    "type": "string"
                },
                "output": {
                    "description": "output for task result",
                    "type": "string"
                },
                "port": {
                    "description": "java app port",
                    "type": "string"
                },
                "profile": {
                    "description": "java app profile",
                    "type": "string"
                },
                "pvAccessMode": {
                    "type": "string"
                },
                "pvEnabled": {
                    "type": "boolean"
                },
                "pvMountPath": {
                    "type": "string"
                },
                "pvSize": {
                    "type": "string"
                },
                "pvStorageClass": {
                    "type": "string"
                },
                "resourceSpec": {
                    "description": "resource spec of app pod",
                    "type": "string"
                },
                "status": {
                    "description": "status is app status",
                    "type": "string"
                },
                "strategy": {
                    "description": "deployment strategy (eg, rolling-update)",
                    "type": "string"
                },
                "updatedAt": {
                    "type": "string"
                },
                "version": {
                    "description": "application version",
                    "type": "string"
                }
            }
        },
        "domain.ApplicationResponse": {
            "type": "object",
            "properties": {
                "appGroupId": {
                    "type": "string"
                },
                "applicationType": {
                    "type": "integer"
                },
                "createdAt": {
                    "type": "string"
                },
                "endpoint": {
                    "type": "string"
                },
                "id": {
                    "type": "string"
                },
                "metadata": {
                    "type": "string"
                },
                "updatedAt": {
                    "type": "string"
                }
            }
        },
        "domain.Axis": {
            "type": "object",
            "properties": {
                "data": {
                    "type": "array",
                    "items": {
                        "type": "string"
                    }
                }
            }
        },
        "domain.ChartData": {
            "type": "object",
            "properties": {
                "series": {
                    "type": "array",
                    "items": {
                        "$ref": "#/definitions/domain.Unit"
                    }
                },
                "xAxis": {
                    "$ref": "#/definitions/domain.Axis"
                },
                "yAxis": {
                    "$ref": "#/definitions/domain.Axis"
                }
            }
        },
        "domain.CheckExistedResponse": {
            "type": "object",
            "properties": {
                "existed": {
                    "type": "boolean"
                }
            }
        },
        "domain.CloudAccount": {
            "type": "object",
            "properties": {
                "cloudService": {
                    "type": "string"
                },
                "clusters": {
                    "type": "integer"
                },
                "createdAt": {
                    "type": "string"
                },
                "creator": {
                    "$ref": "#/definitions/domain.User"
                },
                "creatorId": {
                    "type": "string"
                },
                "description": {
                    "type": "string"
                },
                "id": {
                    "type": "string"
                },
                "name": {
                    "type": "string"
                },
                "organizationId": {
                    "type": "string"
                },
                "resource": {
                    "type": "string"
                },
                "updatedAt": {
                    "type": "string"
                },
                "updator": {
                    "$ref": "#/definitions/domain.User"
                },
                "updatorId": {
                    "type": "string"
                }
            }
        },
        "domain.CloudAccountResponse": {
            "type": "object",
            "properties": {
                "cloudService": {
                    "type": "string"
                },
                "clusters": {
                    "type": "integer"
                },
                "createdAt": {
                    "type": "string"
                },
                "creator": {
                    "$ref": "#/definitions/domain.SimpleUserResponse"
                },
                "description": {
                    "type": "string"
                },
                "id": {
                    "type": "string"
                },
                "name": {
                    "type": "string"
                },
                "organizationId": {
                    "type": "string"
                },
                "resource": {
                    "type": "string"
                },
                "updatedAt": {
                    "type": "string"
                },
                "updator": {
                    "$ref": "#/definitions/domain.SimpleUserResponse"
                }
            }
        },
        "domain.Cluster": {
            "type": "object",
            "properties": {
                "cloudAccount": {
                    "$ref": "#/definitions/domain.CloudAccount"
                },
                "cloudAccountId": {
                    "type": "string"
                },
                "conf": {
                    "$ref": "#/definitions/domain.ClusterConf"
                },
                "createdAt": {
                    "type": "string"
                },
                "creator": {
                    "$ref": "#/definitions/domain.User"
                },
                "creatorId": {
                    "type": "string"
                },
                "description": {
                    "type": "string"
                },
                "id": {
                    "type": "string"
                },
                "name": {
                    "type": "string"
                },
                "organizationId": {
                    "type": "string"
                },
                "stackTemplate": {
                    "$ref": "#/definitions/domain.StackTemplate"
                },
                "stackTemplateId": {
                    "type": "string"
                },
                "status": {
                    "type": "integer"
                },
                "statusDesc": {
                    "type": "string"
                },
                "updatedAt": {
                    "type": "string"
                },
                "updator": {
                    "$ref": "#/definitions/domain.User"
                },
                "updatorId": {
                    "type": "string"
                }
            }
        },
        "domain.ClusterConf": {
            "type": "object",
            "properties": {
                "cpNodeCnt": {
                    "type": "integer"
                },
                "cpNodeMachineType": {
                    "type": "string"
                },
                "tksNodeCnt": {
                    "type": "integer"
                },
                "tksNodeMachineType": {
                    "type": "string"
                },
                "userNodeCnt": {
                    "type": "integer"
                },
                "userNodeMachineType": {
                    "type": "string"
                }
            }
        },
        "domain.ClusterConfResponse": {
            "type": "object",
            "properties": {
                "cpNodeCnt": {
                    "type": "integer"
                },
                "tksNodeCnt": {
                    "type": "integer"
                },
                "userpNodeCnt": {
                    "type": "integer"
                }
            }
        },
        "domain.ClusterResponse": {
            "type": "object",
            "properties": {
                "cloudAccount": {
                    "$ref": "#/definitions/domain.CloudAccountResponse"
                },
                "conf": {
                    "$ref": "#/definitions/domain.ClusterConfResponse"
                },
                "createdAt": {
                    "type": "string"
                },
                "creator": {
                    "$ref": "#/definitions/domain.SimpleUserResponse"
                },
                "description": {
                    "type": "string"
                },
                "id": {
                    "type": "string"
                },
                "name": {
                    "type": "string"
                },
                "organizationId": {
                    "type": "string"
                },
                "stackTemplate": {
                    "$ref": "#/definitions/domain.StackTemplateResponse"
                },
                "status": {
                    "type": "string"
                },
                "statusDesc": {
                    "type": "string"
                },
                "updatedAt": {
                    "type": "string"
                },
                "updator": {
                    "$ref": "#/definitions/domain.SimpleUserResponse"
                }
            }
        },
        "domain.ClusterSiteValuesResponse": {
            "type": "object",
            "properties": {
                "clusterRegion": {
                    "type": "string"
                },
                "cpNodeMachineType": {
                    "type": "string"
                },
                "cpReplicas": {
                    "type": "integer"
                },
                "mdMachineType": {
                    "type": "string"
                },
                "mdMaxSizePerAz": {
                    "type": "integer"
                },
                "mdMinSizePerAz": {
                    "type": "integer"
                },
                "mdNumOfAz": {
                    "type": "integer"
                },
                "mpNodeMachineType": {
                    "type": "string"
                },
                "mpReplicas": {
                    "type": "integer"
                },
                "sshKeyName": {
                    "type": "string"
                }
            }
        },
        "domain.CreateAppGroupRequest": {
            "type": "object",
            "required": [
                "clusterId",
                "name"
            ],
            "properties": {
                "appGroupType": {
                    "type": "string",
                    "enum": [
                        "LMA",
                        "SERVICE_MESH"
                    ]
                },
                "clusterId": {
                    "type": "string"
                },
                "description": {
                    "type": "string"
                },
                "name": {
                    "type": "string"
                }
            }
        },
        "domain.CreateAppGroupResponse": {
            "type": "object",
            "properties": {
                "id": {
                    "type": "string"
                }
            }
        },
        "domain.CreateAppServeAppRequest": {
            "type": "object",
            "required": [
                "name",
                "targetClusterId"
            ],
            "properties": {
                "appConfig": {
                    "type": "string"
                },
                "appSecret": {
                    "type": "string"
                },
                "appType": {
                    "description": "springboot spring",
                    "type": "string"
                },
                "artifactUrl": {
                    "type": "string"
                },
                "executablePath": {
                    "type": "string"
                },
                "extraEnv": {
                    "type": "string"
                },
                "imageUrl": {
                    "type": "string"
                },
                "name": {
                    "description": "App",
                    "type": "string"
                },
                "namespace": {
                    "type": "string"
                },
                "port": {
                    "type": "string"
                },
                "profile": {
                    "type": "string"
                },
                "pvAccessMode": {
                    "type": "string"
                },
                "pvEnabled": {
                    "type": "boolean"
                },
                "pvMountPath": {
                    "type": "string"
                },
                "pvSize": {
                    "type": "string"
                },
                "pvStorageClass": {
                    "type": "string"
                },
                "resourceSpec": {
                    "description": "tiny medium large",
                    "type": "string"
                },
                "strategy": {
                    "description": "rolling-update blue-green canary",
                    "type": "string"
                },
                "targetClusterId": {
                    "type": "string"
                },
                "type": {
                    "description": "build deploy all",
                    "type": "string"
                },
                "version": {
                    "description": "Task",
                    "type": "string"
                }
            }
        },
        "domain.CreateCloudAccountRequest": {
            "type": "object",
            "required": [
                "accessKeyId",
                "name",
                "secretAccessKey"
            ],
            "properties": {
                "accessKeyId": {
                    "type": "string",
                    "maxLength": 128,
                    "minLength": 16
                },
                "cloudService": {
                    "type": "string",
                    "enum": [
                        "AWS",
                        "AZZURE",
                        "GCP"
                    ]
                },
                "description": {
                    "type": "string"
                },
                "name": {
                    "type": "string"
                },
                "secretAccessKey": {
                    "type": "string",
                    "maxLength": 128,
                    "minLength": 16
                },
                "sessionToken": {
                    "type": "string",
                    "maxLength": 2000
                }
            }
        },
        "domain.CreateCloudAccountResponse": {
            "type": "object",
            "properties": {
                "id": {
                    "type": "string"
                }
            }
        },
        "domain.CreateClusterRequest": {
            "type": "object",
            "required": [
                "cloudAccountId",
                "name",
                "organizationId",
                "stackTemplateId",
                "tksNodeCnt",
                "userNodeCnt"
            ],
            "properties": {
                "cloudAccountId": {
                    "type": "string"
                },
                "cpNodeCnt": {
                    "type": "integer"
                },
                "cpNodeMachineType": {
                    "type": "string"
                },
                "description": {
                    "type": "string"
                },
                "name": {
                    "type": "string"
                },
                "organizationId": {
                    "type": "string"
                },
                "stackTemplateId": {
                    "type": "string"
                },
                "tksNodeCnt": {
                    "type": "integer",
                    "maximum": 6,
                    "minimum": 3
                },
                "tksNodeMachineType": {
                    "type": "string"
                },
                "userNodeCnt": {
                    "type": "integer",
                    "maximum": 100,
                    "minimum": 0
                },
                "userNodeMachineType": {
                    "type": "string"
                }
            }
        },
        "domain.CreateClusterResponse": {
            "type": "object",
            "properties": {
                "id": {
                    "type": "string"
                }
            }
        },
        "domain.CreateOrganizationRequest": {
            "type": "object",
            "required": [
                "name"
            ],
            "properties": {
                "description": {
                    "type": "string",
                    "maxLength": 100,
                    "minLength": 0
                },
                "name": {
                    "type": "string",
                    "maxLength": 20,
                    "minLength": 3
                },
                "phone": {
                    "type": "string"
                }
            }
        },
        "domain.CreateStackRequest": {
            "type": "object",
            "required": [
                "cloudAccountId",
                "name",
                "stackTemplateId",
                "tksNodeCnt",
                "userNodeCnt"
            ],
            "properties": {
                "cloudAccountId": {
                    "type": "string"
                },
                "cpNodeCnt": {
                    "type": "integer"
                },
                "cpNodeMachineType": {
                    "type": "string"
                },
                "description": {
                    "type": "string"
                },
                "name": {
                    "type": "string"
                },
                "stackTemplateId": {
                    "type": "string"
                },
                "tksNodeCnt": {
                    "type": "integer",
                    "maximum": 6,
                    "minimum": 3
                },
                "tksNodeMachineType": {
                    "type": "string"
                },
                "userNodeCnt": {
                    "type": "integer",
                    "maximum": 100,
                    "minimum": 0
                },
                "userNodeMachineType": {
                    "type": "string"
                }
            }
        },
        "domain.CreateStackResponse": {
            "type": "object",
            "properties": {
                "id": {
                    "type": "string"
                }
            }
        },
        "domain.CreateStackTemplateRequest": {
            "type": "object",
            "required": [
                "name",
                "platform",
                "template",
                "version"
            ],
            "properties": {
                "cloudService": {
                    "type": "string",
                    "enum": [
                        "AWS",
                        "AZZURE",
                        "GCP"
                    ]
                },
                "description": {
                    "type": "string"
                },
                "name": {
                    "type": "string"
                },
                "platform": {
                    "type": "string"
                },
                "template": {
                    "type": "string"
                },
                "version": {
                    "type": "string"
                }
            }
        },
        "domain.CreateStackTemplateResponse": {
            "type": "object",
            "properties": {
                "id": {
                    "type": "string"
                }
            }
        },
        "domain.CreateUserRequest": {
            "type": "object",
            "required": [
                "accountId",
                "email",
                "password",
                "role"
            ],
            "properties": {
                "accountId": {
                    "type": "string"
                },
                "department": {
                    "type": "string",
                    "maxLength": 20,
                    "minLength": 0
                },
                "description": {
                    "type": "string",
                    "maxLength": 100,
                    "minLength": 0
                },
                "email": {
                    "type": "string"
                },
                "name": {
                    "type": "string",
                    "maxLength": 20,
                    "minLength": 0
                },
                "password": {
                    "type": "string"
                },
                "role": {
                    "type": "string",
                    "enum": [
                        "admin",
                        "user"
                    ]
                }
            }
        },
        "domain.CreateUserResponse": {
            "type": "object",
            "properties": {
                "user": {
                    "type": "object",
                    "properties": {
                        "accountId": {
                            "type": "string"
                        },
                        "department": {
                            "type": "string"
                        },
                        "description": {
                            "type": "string"
                        },
                        "email": {
                            "type": "string"
                        },
                        "id": {
                            "type": "string"
                        },
                        "name": {
                            "type": "string"
                        },
                        "organization": {
                            "$ref": "#/definitions/domain.Organization"
                        },
                        "role": {
                            "$ref": "#/definitions/domain.Role"
                        }
                    }
                }
            }
        },
        "domain.DashboardChartResponse": {
            "type": "object",
            "properties": {
                "chartData": {
                    "$ref": "#/definitions/domain.ChartData"
                },
                "chartType": {
                    "type": "string"
                },
                "description": {
                    "type": "string"
                },
                "duration": {
                    "type": "string"
                },
                "interval": {
                    "type": "string"
                },
                "month": {
                    "type": "string"
                },
                "name": {
                    "type": "string"
                },
                "organizationId": {
                    "type": "string"
                },
                "updatedAt": {
                    "type": "string"
                },
                "year": {
                    "type": "string"
                }
            }
        },
        "domain.DeleteCloudAccountRequest": {
            "type": "object",
            "required": [
                "accessKeyId",
                "secretAccessKey"
            ],
            "properties": {
                "accessKeyId": {
                    "type": "string",
                    "maxLength": 128,
                    "minLength": 16
                },
                "secretAccessKey": {
                    "type": "string",
                    "maxLength": 128,
                    "minLength": 16
                },
                "sessionToken": {
                    "type": "string",
                    "maxLength": 2000
                }
            }
        },
        "domain.FindIdRequest": {
            "type": "object",
            "required": [
                "code",
                "email",
                "organizationId",
                "userName"
            ],
            "properties": {
                "code": {
                    "type": "string"
                },
                "email": {
                    "type": "string"
                },
                "organizationId": {
                    "type": "string"
                },
                "userName": {
                    "type": "string"
                }
            }
        },
        "domain.FindIdResponse": {
            "type": "object",
            "properties": {
                "accountId": {
                    "type": "string"
                }
            }
        },
        "domain.FindPasswordRequest": {
            "type": "object",
            "required": [
                "accountId",
                "code",
                "email",
                "organizationId",
                "userName"
            ],
            "properties": {
                "accountId": {
                    "type": "string"
                },
                "code": {
                    "type": "string"
                },
                "email": {
                    "type": "string"
                },
                "organizationId": {
                    "type": "string"
                },
                "userName": {
                    "type": "string"
                }
            }
        },
        "domain.GetAlertResponse": {
            "type": "object",
            "properties": {
                "alert": {
                    "$ref": "#/definitions/domain.AlertResponse"
                }
            }
        },
        "domain.GetAlertsResponse": {
            "type": "object",
            "properties": {
                "alerts": {
                    "type": "array",
                    "items": {
                        "$ref": "#/definitions/domain.AlertResponse"
                    }
                }
            }
        },
        "domain.GetAppGroupResponse": {
            "type": "object",
            "properties": {
                "appGroup": {
                    "$ref": "#/definitions/domain.AppGroupResponse"
                }
            }
        },
        "domain.GetAppGroupsResponse": {
            "type": "object",
            "properties": {
                "appGroups": {
                    "type": "array",
                    "items": {
                        "$ref": "#/definitions/domain.AppGroupResponse"
                    }
                }
            }
        },
        "domain.GetApplicationsResponse": {
            "type": "object",
            "properties": {
                "applications": {
                    "type": "array",
                    "items": {
                        "$ref": "#/definitions/domain.ApplicationResponse"
                    }
                }
            }
        },
        "domain.GetCloudAccountResponse": {
            "type": "object",
            "properties": {
                "cloudAccount": {
                    "$ref": "#/definitions/domain.CloudAccountResponse"
                }
            }
        },
        "domain.GetCloudAccountsResponse": {
            "type": "object",
            "properties": {
                "cloudAccounts": {
                    "type": "array",
                    "items": {
                        "$ref": "#/definitions/domain.CloudAccountResponse"
                    }
                }
            }
        },
        "domain.GetClustersResponse": {
            "type": "object",
            "properties": {
                "clusters": {
                    "type": "array",
                    "items": {
                        "$ref": "#/definitions/domain.ClusterResponse"
                    }
                }
            }
        },
        "domain.GetDashboardChartResponse": {
            "type": "object",
            "properties": {
                "chart": {
                    "$ref": "#/definitions/domain.DashboardChartResponse"
                }
            }
        },
        "domain.GetDashboardChartsResponse": {
            "type": "object",
            "properties": {
                "charts": {
                    "type": "array",
                    "items": {
                        "$ref": "#/definitions/domain.DashboardChartResponse"
                    }
                }
            }
        },
        "domain.GetMyProfileResponse": {
            "type": "object",
            "properties": {
                "user": {
                    "type": "object",
                    "properties": {
                        "accountId": {
                            "type": "string"
                        },
                        "department": {
                            "type": "string"
                        },
                        "email": {
                            "type": "string"
                        },
                        "id": {
                            "type": "string"
                        },
                        "name": {
                            "type": "string"
                        },
                        "organization": {
                            "$ref": "#/definitions/domain.Organization"
                        },
                        "role": {
                            "$ref": "#/definitions/domain.Role"
                        }
                    }
                }
            }
        },
        "domain.GetOrganizationResponse": {
            "type": "object",
            "properties": {
                "organization": {
                    "type": "object",
                    "properties": {
                        "createdAt": {
                            "type": "string"
                        },
                        "creator": {
                            "type": "string"
                        },
                        "description": {
                            "type": "string"
                        },
                        "id": {
                            "type": "string"
                        },
                        "name": {
                            "type": "string"
                        },
                        "phone": {
                            "type": "string"
                        },
                        "primaryClusterId": {
                            "type": "string"
                        },
                        "status": {
                            "type": "string"
                        },
                        "statusDescription": {
                            "type": "string"
                        },
                        "updatedAt": {
                            "type": "string"
                        }
                    }
                }
            }
        },
        "domain.GetStackResponse": {
            "type": "object",
            "properties": {
                "stack": {
                    "$ref": "#/definitions/domain.StackResponse"
                }
            }
        },
        "domain.GetStackTemplateResponse": {
            "type": "object",
            "properties": {
                "stackTemplate": {
                    "$ref": "#/definitions/domain.StackTemplateResponse"
                }
            }
        },
        "domain.GetStackTemplatesResponse": {
            "type": "object",
            "properties": {
                "stackTemplates": {
                    "type": "array",
                    "items": {
                        "$ref": "#/definitions/domain.StackTemplateResponse"
                    }
                }
            }
        },
        "domain.GetStacksResponse": {
            "type": "object",
            "properties": {
                "stacks": {
                    "type": "array",
                    "items": {
                        "$ref": "#/definitions/domain.StackResponse"
                    }
                }
            }
        },
        "domain.GetUserResponse": {
            "type": "object",
            "properties": {
                "user": {
                    "type": "object",
                    "properties": {
                        "accountId": {
                            "type": "string"
                        },
                        "createdAt": {
                            "type": "string"
                        },
                        "creator": {
                            "type": "string"
                        },
                        "department": {
                            "type": "string"
                        },
                        "description": {
                            "type": "string"
                        },
                        "email": {
                            "type": "string"
                        },
                        "id": {
                            "type": "string"
                        },
                        "name": {
                            "type": "string"
                        },
                        "organization": {
                            "$ref": "#/definitions/domain.Organization"
                        },
                        "role": {
                            "$ref": "#/definitions/domain.Role"
                        },
                        "updatedAt": {
                            "type": "string"
                        }
                    }
                }
            }
        },
        "domain.History": {
            "type": "object",
            "properties": {
                "accountId": {
                    "type": "string"
                },
                "createdAt": {
                    "type": "string"
                },
                "description": {
                    "type": "string"
                },
                "historyType": {
                    "type": "string"
                },
                "id": {
                    "type": "string"
                },
                "updatedAt": {
                    "type": "string"
                }
            }
        },
        "domain.ListOrganizationBody": {
            "type": "object",
            "properties": {
                "createdAt": {
                    "type": "string"
                },
                "description": {
                    "type": "string"
                },
                "id": {
                    "type": "string"
                },
                "name": {
                    "type": "string"
                },
                "phone": {
                    "type": "string"
                },
                "primaryClusterId": {
                    "type": "string"
                },
                "status": {
                    "type": "integer"
                },
                "updatedAt": {
                    "type": "string"
                }
            }
        },
        "domain.ListUserBody": {
            "type": "object",
            "properties": {
                "accountId": {
                    "type": "string"
                },
                "createdAt": {
                    "type": "string"
                },
                "creator": {
                    "type": "string"
                },
                "department": {
                    "type": "string"
                },
                "description": {
                    "type": "string"
                },
                "email": {
                    "type": "string"
                },
                "id": {
                    "type": "string"
                },
                "name": {
                    "type": "string"
                },
                "organization": {
                    "$ref": "#/definitions/domain.Organization"
                },
                "role": {
                    "$ref": "#/definitions/domain.Role"
                },
                "updatedAt": {
                    "type": "string"
                }
            }
        },
        "domain.LoginRequest": {
            "type": "object",
            "required": [
                "accountId",
                "organizationId",
                "password"
            ],
            "properties": {
                "accountId": {
                    "type": "string"
                },
                "organizationId": {
                    "type": "string"
                },
                "password": {
                    "type": "string"
                }
            }
        },
        "domain.LoginResponse": {
            "type": "object",
            "properties": {
                "user": {
                    "type": "object",
                    "properties": {
                        "accountId": {
                            "type": "string"
                        },
                        "name": {
                            "type": "string"
                        },
                        "organization": {
                            "$ref": "#/definitions/domain.Organization"
                        },
                        "passwordExpired": {
                            "type": "boolean"
                        },
                        "role": {
                            "$ref": "#/definitions/domain.Role"
                        },
                        "token": {
                            "type": "string"
                        }
                    }
                }
            }
        },
        "domain.Organization": {
            "type": "object",
            "properties": {
                "createdAt": {
                    "type": "string"
                },
                "creator": {
                    "type": "string"
                },
                "description": {
                    "type": "string"
                },
                "id": {
                    "type": "string"
                },
                "name": {
                    "type": "string"
                },
                "phone": {
                    "type": "string"
                },
                "primaryClusterId": {
                    "type": "string"
                },
                "status": {
                    "type": "integer"
                },
                "statusDescription": {
                    "type": "string"
                },
                "updatedAt": {
                    "type": "string"
                }
            }
        },
        "domain.Role": {
            "type": "object",
            "properties": {
                "createdAt": {
                    "type": "string"
                },
                "creator": {
                    "type": "string"
                },
                "description": {
                    "type": "string"
                },
                "id": {
                    "type": "string"
                },
                "name": {
                    "type": "string"
                },
                "updatedAt": {
                    "type": "string"
                }
            }
        },
        "domain.SimpleUserResponse": {
            "type": "object",
            "properties": {
                "accountId": {
                    "type": "string"
                },
                "id": {
                    "type": "string"
                },
                "name": {
                    "type": "string"
                }
            }
        },
        "domain.StackConfResponse": {
            "type": "object",
            "properties": {
                "cpNodeCnt": {
                    "type": "integer"
                },
                "cpNodeMachineType": {
                    "type": "string"
                },
                "tksNodeCnt": {
                    "type": "integer"
                },
                "tksNodeMachineType": {
                    "type": "string"
                },
                "userNodeCnt": {
                    "type": "integer"
                },
                "userNodeMachineType": {
                    "type": "string"
                }
            }
        },
        "domain.StackResponse": {
            "type": "object",
            "properties": {
                "cloudAccount": {
                    "$ref": "#/definitions/domain.CloudAccountResponse"
                },
                "conf": {
                    "$ref": "#/definitions/domain.StackConfResponse"
                },
                "createdAt": {
                    "type": "string"
                },
                "creator": {
                    "$ref": "#/definitions/domain.SimpleUserResponse"
                },
                "description": {
                    "type": "string"
                },
                "id": {
                    "type": "string"
                },
                "name": {
                    "type": "string"
                },
                "organizationId": {
                    "type": "string"
                },
                "primaryCluster": {
                    "type": "boolean"
                },
                "stackTemplate": {
                    "$ref": "#/definitions/domain.StackTemplateResponse"
                },
                "status": {
                    "type": "string"
                },
                "statusDesc": {
                    "type": "string"
                },
                "updatedAt": {
                    "type": "string"
                },
                "updator": {
                    "$ref": "#/definitions/domain.SimpleUserResponse"
                }
            }
        },
        "domain.StackTemplate": {
            "type": "object",
            "properties": {
                "cloudService": {
                    "type": "string"
                },
                "createdAt": {
                    "type": "string"
                },
                "creator": {
                    "$ref": "#/definitions/domain.User"
                },
                "creatorId": {
                    "type": "string"
                },
                "description": {
                    "type": "string"
                },
                "id": {
                    "type": "string"
                },
                "kubeType": {
                    "type": "string"
                },
                "kubeVersion": {
                    "type": "string"
                },
                "name": {
                    "type": "string"
                },
                "organizationId": {
                    "type": "string"
                },
                "platform": {
                    "type": "string"
                },
                "services": {
                    "type": "array",
                    "items": {
                        "type": "integer"
                    }
                },
                "template": {
                    "type": "string"
                },
                "updatedAt": {
                    "type": "string"
                },
                "updator": {
                    "$ref": "#/definitions/domain.User"
                },
                "updatorId": {
                    "type": "string"
                },
                "version": {
                    "type": "string"
                }
            }
        },
        "domain.StackTemplateResponse": {
            "type": "object",
            "properties": {
                "cloudService": {
                    "type": "string"
                },
                "createdAt": {
                    "type": "string"
                },
                "creator": {
                    "$ref": "#/definitions/domain.SimpleUserResponse"
                },
                "description": {
                    "type": "string"
                },
                "id": {
                    "type": "string"
                },
                "kubeType": {
                    "type": "string"
                },
                "kubeVersion": {
                    "type": "string"
                },
                "name": {
                    "type": "string"
                },
                "platform": {
                    "type": "string"
                },
                "services": {
                    "type": "array",
                    "items": {
                        "$ref": "#/definitions/domain.StackTemplateServiceResponse"
                    }
                },
                "template": {
                    "type": "string"
                },
                "updatedAt": {
                    "type": "string"
                },
                "updator": {
                    "$ref": "#/definitions/domain.SimpleUserResponse"
                },
                "version": {
                    "type": "string"
                }
            }
        },
        "domain.StackTemplateServiceApplicationResponse": {
            "type": "object",
            "properties": {
                "description": {
                    "type": "string"
                },
                "name": {
                    "type": "string"
                },
                "version": {
                    "type": "string"
                }
            }
        },
        "domain.StackTemplateServiceResponse": {
            "type": "object",
            "properties": {
                "applications": {
                    "type": "array",
                    "items": {
                        "$ref": "#/definitions/domain.StackTemplateServiceApplicationResponse"
                    }
                },
                "type": {
                    "type": "string"
                }
            }
        },
        "domain.Unit": {
            "type": "object",
            "properties": {
                "data": {
                    "type": "array",
                    "items": {
                        "type": "string"
                    }
                },
                "name": {
                    "type": "string"
                }
            }
        },
        "domain.UpdateAlertRequest": {
            "type": "object",
            "properties": {
                "description": {
                    "type": "string"
                }
            }
        },
        "domain.UpdateAppServeAppEndpointRequest": {
            "type": "object",
            "required": [
                "taskId"
            ],
            "properties": {
                "endpointUrl": {
                    "type": "string"
                },
                "helmRevision": {
                    "type": "integer"
                },
                "previewEndpointUrl": {
                    "type": "string"
                },
                "taskId": {
                    "type": "string"
                }
            }
        },
        "domain.UpdateAppServeAppRequest": {
            "type": "object",
            "properties": {
                "abort": {
                    "type": "boolean"
                },
                "appConfig": {
                    "type": "string"
                },
                "appSecret": {
                    "type": "string"
                },
                "appType": {
                    "type": "string"
                },
                "artifactUrl": {
                    "type": "string"
                },
                "executablePath": {
                    "type": "string"
                },
                "extraEnv": {
                    "type": "string"
                },
                "imageUrl": {
                    "type": "string"
                },
                "port": {
                    "type": "string"
                },
                "profile": {
                    "type": "string"
                },
                "promote": {
                    "description": "Update Strategy",
                    "type": "boolean"
                },
                "resourceSpec": {
                    "type": "string"
                },
                "strategy": {
                    "description": "Task",
                    "type": "string"
                },
                "type": {
                    "description": "App",
                    "type": "string"
                }
            }
        },
        "domain.UpdateAppServeAppStatusRequest": {
            "type": "object",
            "required": [
                "status",
                "taskId"
            ],
            "properties": {
                "output": {
                    "type": "string"
                },
                "status": {
                    "type": "string"
                },
                "taskId": {
                    "type": "string"
                }
            }
        },
        "domain.UpdateApplicationRequest": {
            "type": "object",
            "properties": {
                "applicationType": {
                    "type": "string"
                },
                "endpoint": {
                    "type": "string"
                },
                "metadata": {
                    "type": "string"
                }
            }
        },
        "domain.UpdateCloudAccountRequest": {
            "type": "object",
            "properties": {
                "description": {
                    "type": "string"
                }
            }
        },
        "domain.UpdateMyProfileRequest": {
            "type": "object",
            "required": [
                "password"
            ],
            "properties": {
                "department": {
                    "type": "string",
                    "maxLength": 20,
                    "minLength": 0
                },
                "email": {
                    "type": "string"
                },
                "name": {
                    "type": "string",
                    "maxLength": 20,
                    "minLength": 0
                },
                "password": {
                    "type": "string"
                }
            }
        },
        "domain.UpdateMyProfileResponse": {
            "type": "object",
            "properties": {
                "user": {
                    "type": "object",
                    "properties": {
                        "accountId": {
                            "type": "string"
                        },
                        "department": {
                            "type": "string"
                        },
                        "email": {
                            "type": "string"
                        },
                        "id": {
                            "type": "string"
                        },
                        "name": {
                            "type": "string"
                        },
                        "organization": {
                            "$ref": "#/definitions/domain.Organization"
                        },
                        "role": {
                            "$ref": "#/definitions/domain.Role"
                        }
                    }
                }
            }
        },
        "domain.UpdateOrganizationRequest": {
            "type": "object",
            "required": [
                "name"
            ],
            "properties": {
                "description": {
                    "type": "string",
                    "maxLength": 100,
                    "minLength": 0
                },
                "name": {
                    "type": "string",
                    "maxLength": 20,
                    "minLength": 3
                },
                "phone": {
                    "type": "string"
                },
                "primaryClusterId": {
                    "type": "string"
                }
            }
        },
        "domain.UpdateOrganizationResponse": {
            "type": "object",
            "properties": {
                "description": {
                    "type": "string"
                },
                "id": {
                    "type": "string"
                },
                "name": {
                    "type": "string"
                },
                "phone": {
                    "type": "string"
                }
            }
        },
        "domain.UpdatePasswordRequest": {
            "type": "object",
            "required": [
                "newPassword",
                "originPassword"
            ],
            "properties": {
                "newPassword": {
                    "type": "string"
                },
                "originPassword": {
                    "type": "string"
                }
            }
        },
        "domain.UpdatePrimaryClusterRequest": {
            "type": "object",
            "properties": {
                "primaryClusterId": {
                    "type": "string"
                }
            }
        },
        "domain.UpdateStackRequest": {
            "type": "object",
            "required": [
                "description"
            ],
            "properties": {
                "description": {
                    "type": "string"
                }
            }
        },
        "domain.UpdateStackTemplateRequest": {
            "type": "object",
            "properties": {
                "description": {
                    "type": "string"
                }
            }
        },
        "domain.UpdateUserRequest": {
            "type": "object",
            "properties": {
                "department": {
                    "type": "string",
                    "maxLength": 20,
                    "minLength": 0
                },
                "description": {
                    "type": "string",
                    "maxLength": 100,
                    "minLength": 0
                },
                "email": {
                    "type": "string"
                },
                "name": {
                    "type": "string",
                    "maxLength": 20,
                    "minLength": 0
                },
                "role": {
                    "type": "string",
                    "enum": [
                        "admin",
                        "user"
                    ]
                }
            }
        },
        "domain.UpdateUserResponse": {
            "type": "object",
            "properties": {
                "user": {
                    "type": "object",
                    "properties": {
                        "accountId": {
                            "type": "string"
                        },
                        "createdAt": {
                            "type": "string"
                        },
                        "department": {
                            "type": "string"
                        },
                        "description": {
                            "type": "string"
                        },
                        "email": {
                            "type": "string"
                        },
                        "id": {
                            "type": "string"
                        },
                        "name": {
                            "type": "string"
                        },
                        "organization": {
                            "$ref": "#/definitions/domain.Organization"
                        },
                        "role": {
                            "$ref": "#/definitions/domain.Role"
                        },
                        "updatedAt": {
                            "type": "string"
                        }
                    }
                }
            }
        },
        "domain.User": {
            "type": "object",
            "properties": {
                "accountId": {
                    "type": "string"
                },
                "createdAt": {
                    "type": "string"
                },
                "creator": {
                    "type": "string"
                },
                "department": {
                    "type": "string"
                },
                "description": {
                    "type": "string"
                },
                "email": {
                    "type": "string"
                },
                "id": {
                    "type": "string"
                },
                "name": {
                    "type": "string"
                },
                "organization": {
                    "$ref": "#/definitions/domain.Organization"
                },
                "password": {
                    "type": "string"
                },
                "passwordExpired": {
                    "type": "boolean"
                },
                "passwordUpdatedAt": {
                    "type": "string"
                },
                "role": {
                    "$ref": "#/definitions/domain.Role"
                },
                "token": {
                    "type": "string"
                },
                "updatedAt": {
                    "type": "string"
                }
            }
        },
        "domain.VerifyIdentityForLostIdRequest": {
            "type": "object",
            "required": [
                "email",
                "organizationId",
                "userName"
            ],
            "properties": {
                "email": {
                    "type": "string"
                },
                "organizationId": {
                    "type": "string"
                },
                "userName": {
                    "type": "string"
                }
            }
        },
        "domain.VerifyIdentityForLostIdResponse": {
            "type": "object",
            "properties": {
                "validityPeriod": {
                    "type": "string"
                }
            }
        },
        "domain.VerifyIdentityForLostPasswordRequest": {
            "type": "object",
            "required": [
                "accountId",
                "email",
                "organizationId",
                "userName"
            ],
            "properties": {
                "accountId": {
                    "type": "string"
                },
                "email": {
                    "type": "string"
                },
                "organizationId": {
                    "type": "string"
                },
                "userName": {
                    "type": "string"
                }
            }
        },
        "domain.VerifyIdentityForLostPasswordResponse": {
            "type": "object",
            "properties": {
                "validityPeriod": {
                    "type": "string"
                }
            }
        },
        "httpErrors.RestError": {
            "type": "object",
            "properties": {
                "code": {
                    "type": "string"
                },
                "message": {
                    "type": "string"
                },
                "status": {
                    "type": "integer"
                }
            }
        }
    },
    "securityDefinitions": {
        "JWT": {
            "type": "apiKey",
            "name": "Authorization",
            "in": "header"
        }
    }
}<|MERGE_RESOLUTION|>--- conflicted
+++ resolved
@@ -16,39 +16,24 @@
     "host": "tks-api-dev.taco-cat.xyz",
     "basePath": "/api/1.0/",
     "paths": {
-<<<<<<< HEAD
-        "/admin/organizations/{organizationId}/alerts": {
-            "post": {
-=======
         "/admin/organizations/{organizationId}/users/{accountId}": {
             "put": {
->>>>>>> 87cfb89f
-                "security": [
-                    {
-                        "JWT": []
-                    }
-                ],
-<<<<<<< HEAD
-                "description": "Create alert. ADMIN ONLY",
-=======
+                "security": [
+                    {
+                        "JWT": []
+                    }
+                ],
                 "description": "Update user detail",
->>>>>>> 87cfb89f
-                "consumes": [
-                    "application/json"
-                ],
-                "produces": [
-                    "application/json"
-                ],
-                "tags": [
-<<<<<<< HEAD
-                    "Alerts"
-                ],
-                "summary": "Create alert. ADMIN ONLY",
-=======
+                "consumes": [
+                    "application/json"
+                ],
+                "produces": [
+                    "application/json"
+                ],
+                "tags": [
                     "Admin"
                 ],
                 "summary": "As admin, Update user detail",
->>>>>>> 87cfb89f
                 "parameters": [
                     {
                         "type": "string",
@@ -56,42 +41,6 @@
                         "name": "organizationId",
                         "in": "path",
                         "required": true
-<<<<<<< HEAD
-                    }
-                ],
-                "responses": {
-                    "200": {
-                        "description": "OK"
-                    }
-                }
-            }
-        },
-        "/admin/organizations/{organizationId}/alerts/{alertId}/actions": {
-            "post": {
-                "security": [
-                    {
-                        "JWT": []
-                    }
-                ],
-                "description": "Create alert action",
-                "consumes": [
-                    "application/json"
-                ],
-                "produces": [
-                    "application/json"
-                ],
-                "tags": [
-                    "Alerts"
-                ],
-                "summary": "Create alert action",
-                "parameters": [
-                    {
-                        "type": "string",
-                        "description": "organizationId",
-                        "name": "organizationId",
-                        "in": "path",
-                        "required": true
-=======
                     },
                     {
                         "type": "string",
@@ -108,19 +57,14 @@
                         "schema": {
                             "$ref": "#/definitions/domain.UpdateUserByAdminRequest"
                         }
->>>>>>> 87cfb89f
-                    }
-                ],
-                "responses": {
-                    "200": {
-<<<<<<< HEAD
-                        "description": "OK"
-=======
+                    }
+                ],
+                "responses": {
+                    "200": {
                         "description": "OK",
                         "schema": {
                             "$ref": "#/definitions/domain.UpdateUserByAdminResponse"
                         }
->>>>>>> 87cfb89f
                     }
                 }
             }
