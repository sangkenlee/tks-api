--- conflicted
+++ resolved
@@ -3,16 +3,16 @@
 import (
 	"encoding/json"
 	"fmt"
+	"github.com/go-playground/validator"
+	"github.com/openinfradev/tks-api/pkg/httpErrors"
 	"io"
 	"net/http"
 	"time"
 
-	"github.com/go-playground/validator"
 	"github.com/gorilla/mux"
 	"github.com/openinfradev/tks-api/internal/auth/request"
 	"github.com/openinfradev/tks-api/internal/usecase"
 	"github.com/openinfradev/tks-api/pkg/domain"
-	"github.com/openinfradev/tks-api/pkg/httpErrors"
 	"github.com/openinfradev/tks-api/pkg/log"
 )
 
@@ -63,11 +63,7 @@
 
 	token, ok := request.TokenFrom(r.Context())
 	if !ok {
-<<<<<<< HEAD
-		ErrorJSON(w, "token not found", http.StatusInternalServerError)
-=======
 		ErrorJSON(w, httpErrors.NewUnauthorizedError(fmt.Errorf("token not found")))
->>>>>>> 17658463
 		return
 	}
 
@@ -79,8 +75,7 @@
 	if err != nil {
 		log.Error("Failed to create organization err : ", err)
 		//h.AddHistory(r, response.GetOrganizationId(), "organization", fmt.Sprintf("프로젝트 [%s]를 생성하는데 실패했습니다.", input.Name))
-<<<<<<< HEAD
-		ErrorJSON(w, err.Error(), http.StatusInternalServerError)
+		ErrorJSON(w, err)
 		return
 	}
 
@@ -88,10 +83,7 @@
 	_, err = h.userUsecase.CreateAdmin(organizationId)
 	if err != nil {
 		log.Error("Failed to create user err : ", err)
-		ErrorJSON(w, err.Error(), http.StatusInternalServerError)
-=======
-		ErrorJSON(w, err)
->>>>>>> 17658463
+		ErrorJSON(w, err)
 		return
 	}
 
@@ -128,12 +120,8 @@
 // @Router /organizations [get]
 // @Security     JWT
 func (h *OrganizationHandler) GetOrganizations(w http.ResponseWriter, r *http.Request) {
-<<<<<<< HEAD
 	log.Info("GetOrganization")
 	organizations, err := h.organizationUsecase.Fetch()
-=======
-	organizations, err := h.usecase.Fetch()
->>>>>>> 17658463
 	if err != nil {
 		log.Error("Failed to get organizations err : ", err)
 		ErrorJSON(w, err)
@@ -206,16 +194,24 @@
 		return
 	}
 
-	err := h.usecase.Delete(organizationId, token)
-	if err != nil {
-		ErrorJSON(w, err)
-		return
-	}
-
+	// TODO : organization에 속한 user들도 삭제해야함(DB에는 남아있음)
+	// Admin user 삭제
+	err := h.userUsecase.DeleteAdmin(organizationId)
 	ResponseJSON(w, http.StatusOK, nil)
-}
-
-// GetOrganization godoc
+
+	// TODO: user 삭제
+
+	// organization 삭제
+	err = h.organizationUsecase.Delete(organizationId, token)
+	if err != nil {
+		ErrorJSON(w, err)
+		return
+	}
+
+	ResponseJSON(w, http.StatusOK, nil)
+}
+
+// UpdateOrganization godoc
 // @Tags Organizations
 // @Summary Update organization detail
 // @Description Update organization detail
@@ -229,7 +225,7 @@
 	vars := mux.Vars(r)
 	organizationId, ok := vars["organizationId"]
 	if !ok {
-		ErrorJSON(w, httpErrors.NewBadRequestError(fmt.Errorf("Invalid organizationId")))
+		ErrorJSON(w, httpErrors.NewBadRequestError(fmt.Errorf("invalid organizationId")))
 		return
 	}
 
@@ -246,11 +242,7 @@
 		return
 	}
 
-<<<<<<< HEAD
-	res, err := h.organizationUsecase.Delete(organizationId, token)
-=======
-	err = h.usecase.Update(organizationId, input)
->>>>>>> 17658463
+	err = h.organizationUsecase.Update(organizationId, input)
 	if err != nil {
 		ErrorJSON(w, err)
 		return
