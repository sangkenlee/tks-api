package usecase

import (
<<<<<<< HEAD
=======
	"fmt"

>>>>>>> 17658463
	"github.com/openinfradev/tks-api/internal/keycloak"

	"github.com/google/uuid"
	"github.com/openinfradev/tks-api/internal/repository"
	argowf "github.com/openinfradev/tks-api/pkg/argo-client"
	"github.com/openinfradev/tks-api/pkg/domain"
	"github.com/openinfradev/tks-api/pkg/httpErrors"
	"github.com/openinfradev/tks-api/pkg/log"
)

type IOrganizationUsecase interface {
	Fetch() ([]domain.Organization, error)
	Get(organizationId string) (domain.Organization, error)
	Create(domain.Organization, string) (organizationId string, err error)
	Delete(organizationId string, accessToken string) error
	Update(organizationId string, in domain.UpdateOrganizationRequest) (err error)
}

type OrganizationUsecase struct {
	repo repository.IOrganizationRepository
	argo argowf.ArgoClient
	kc   keycloak.IKeycloak
}

func NewOrganizationUsecase(r repository.IOrganizationRepository, argoClient argowf.ArgoClient, kc keycloak.IKeycloak) IOrganizationUsecase {
	return &OrganizationUsecase{
		repo: r,
		argo: argoClient,
		kc:   kc,
	}
}

func (u *OrganizationUsecase) Fetch() (out []domain.Organization, err error) {
	organizations, err := u.repo.Fetch()
	if err != nil {
		return nil, err
	}
	return organizations, nil
}

func (u *OrganizationUsecase) Create(in domain.Organization, accessToken string) (organizationId string, err error) {
	// Create realm in keycloak

	creator := uuid.Nil
	if in.Creator != "" {
		creator, err = uuid.Parse(in.Creator)
		if err != nil {
			return "", err
		}
	}
	organizationId, err = u.repo.Create(in.Name, creator, in.Description)
	if err != nil {
		return "", err
	}
	log.Info("newly created Organization ID:", organizationId)

	if organizationId, err = u.kc.CreateRealm(organizationId, domain.Organization{}, accessToken); err != nil {
		return "", err
	}

	// UNCOMMENT Lines below when to push
	//workflowId, err := u.argo.SumbitWorkflowFromWftpl(
	//	"tks-create-contract-repo",
	//	argowf.SubmitOptions{
	//		Parameters: []string{
	//			"contract_id=" + organizationId,
	//		},
	//	})
	//if err != nil {
	//	log.Error("failed to submit argo workflow template. err : ", err)
	//	return "", fmt.Errorf("Failed to call argo workflow : %s", err)
	//}
	//log.Info("submited workflow :", workflowId)
	//
	//if err := u.repo.InitWorkflow(organizationId, workflowId); err != nil {
	//	return "", fmt.Errorf("Failed to initialize organization status to 'CREATING'. err : %s", err)
	//}

	return organizationId, nil
}

func (u *OrganizationUsecase) Get(organizationId string) (res domain.Organization, err error) {
	res, err = u.repo.Get(organizationId)
	if err != nil {
		return domain.Organization{}, httpErrors.NewNotFoundError(err)
	}
	return res, nil
}

func (u *OrganizationUsecase) Delete(organizationId string, accessToken string) (err error) {
	_, err = u.Get(organizationId)
	if err != nil {
		return err
	}

	// Delete realm in keycloak
	if err := u.kc.DeleteRealm(organizationId, accessToken); err != nil {
		return err
	}

	// [TODO] validation
	// cluster 나 appgroup 등이 삭제 되었는지 확인
	err = u.repo.Delete(organizationId)
	if err != nil {
		return err
	}

	return nil
}

func (u *OrganizationUsecase) Update(organizationId string, in domain.UpdateOrganizationRequest) (err error) {
	_, err = u.Get(organizationId)
	if err != nil {
		return httpErrors.NewNotFoundError(err)
	}

	err = u.repo.Update(organizationId, in)
	if err != nil {
		return err
	}
	return nil
}<|MERGE_RESOLUTION|>--- conflicted
+++ resolved
@@ -1,18 +1,13 @@
 package usecase
 
 import (
-<<<<<<< HEAD
-=======
-	"fmt"
-
->>>>>>> 17658463
 	"github.com/openinfradev/tks-api/internal/keycloak"
+	"github.com/openinfradev/tks-api/pkg/httpErrors"
 
 	"github.com/google/uuid"
 	"github.com/openinfradev/tks-api/internal/repository"
 	argowf "github.com/openinfradev/tks-api/pkg/argo-client"
 	"github.com/openinfradev/tks-api/pkg/domain"
-	"github.com/openinfradev/tks-api/pkg/httpErrors"
 	"github.com/openinfradev/tks-api/pkg/log"
 )
 
@@ -47,8 +42,6 @@
 }
 
 func (u *OrganizationUsecase) Create(in domain.Organization, accessToken string) (organizationId string, err error) {
-	// Create realm in keycloak
-
 	creator := uuid.Nil
 	if in.Creator != "" {
 		creator, err = uuid.Parse(in.Creator)
@@ -62,11 +55,11 @@
 	}
 	log.Info("newly created Organization ID:", organizationId)
 
+	// Create realm in keycloak
 	if organizationId, err = u.kc.CreateRealm(organizationId, domain.Organization{}, accessToken); err != nil {
 		return "", err
 	}
-
-	// UNCOMMENT Lines below when to push
+	//
 	//workflowId, err := u.argo.SumbitWorkflowFromWftpl(
 	//	"tks-create-contract-repo",
 	//	argowf.SubmitOptions{
